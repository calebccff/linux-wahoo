--- conflicted
+++ resolved
@@ -1062,94 +1062,6 @@
 	return ERR_PTR(rc);
 }
 
-<<<<<<< HEAD
-static int
-rpcrdma_init_fmrs(struct rpcrdma_ia *ia, struct rpcrdma_buffer *buf)
-{
-	int mr_access_flags = IB_ACCESS_REMOTE_WRITE | IB_ACCESS_REMOTE_READ;
-	struct ib_fmr_attr fmr_attr = {
-		.max_pages	= RPCRDMA_MAX_DATA_SEGS,
-		.max_maps	= 1,
-		.page_shift	= PAGE_SHIFT
-	};
-	struct rpcrdma_mw *r;
-	int i, rc;
-
-	i = (buf->rb_max_requests + 1) * RPCRDMA_MAX_SEGS;
-	dprintk("RPC:       %s: initializing %d FMRs\n", __func__, i);
-
-	while (i--) {
-		r = kzalloc(sizeof(*r), GFP_KERNEL);
-		if (r == NULL)
-			return -ENOMEM;
-
-		r->r.fmr = ib_alloc_fmr(ia->ri_pd, mr_access_flags, &fmr_attr);
-		if (IS_ERR(r->r.fmr)) {
-			rc = PTR_ERR(r->r.fmr);
-			dprintk("RPC:       %s: ib_alloc_fmr failed %i\n",
-				__func__, rc);
-			goto out_free;
-		}
-
-		list_add(&r->mw_list, &buf->rb_mws);
-		list_add(&r->mw_all, &buf->rb_all);
-	}
-	return 0;
-
-out_free:
-	kfree(r);
-	return rc;
-}
-
-static int
-rpcrdma_init_frmrs(struct rpcrdma_ia *ia, struct rpcrdma_buffer *buf)
-{
-	struct rpcrdma_frmr *f;
-	struct rpcrdma_mw *r;
-	int i, rc;
-
-	i = (buf->rb_max_requests + 1) * RPCRDMA_MAX_SEGS;
-	dprintk("RPC:       %s: initializing %d FRMRs\n", __func__, i);
-
-	while (i--) {
-		r = kzalloc(sizeof(*r), GFP_KERNEL);
-		if (r == NULL)
-			return -ENOMEM;
-		f = &r->r.frmr;
-
-		f->fr_mr = ib_alloc_fast_reg_mr(ia->ri_pd,
-						ia->ri_max_frmr_depth);
-		if (IS_ERR(f->fr_mr)) {
-			rc = PTR_ERR(f->fr_mr);
-			dprintk("RPC:       %s: ib_alloc_fast_reg_mr "
-				"failed %i\n", __func__, rc);
-			goto out_free;
-		}
-
-		f->fr_pgl = ib_alloc_fast_reg_page_list(ia->ri_id->device,
-							ia->ri_max_frmr_depth);
-		if (IS_ERR(f->fr_pgl)) {
-			rc = PTR_ERR(f->fr_pgl);
-			dprintk("RPC:       %s: ib_alloc_fast_reg_page_list "
-				"failed %i\n", __func__, rc);
-
-			ib_dereg_mr(f->fr_mr);
-			goto out_free;
-		}
-
-		list_add(&r->mw_list, &buf->rb_mws);
-		list_add(&r->mw_all, &buf->rb_all);
-	}
-
-	return 0;
-
-out_free:
-	kfree(r);
-	return rc;
-}
-
-=======
->>>>>>> f139b6c6
 int
 rpcrdma_buffer_create(struct rpcrdma_xprt *r_xprt)
 {

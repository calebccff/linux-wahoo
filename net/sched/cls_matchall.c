/*
 * net/sched/cls_matchll.c		Match-all classifier
 *
 * Copyright (c) 2016 Jiri Pirko <jiri@mellanox.com>
 *
 * This program is free software; you can redistribute it and/or modify
 * it under the terms of the GNU General Public License as published by
 * the Free Software Foundation; either version 2 of the License, or
 * (at your option) any later version.
 */

#include <linux/kernel.h>
#include <linux/init.h>
#include <linux/module.h>

#include <net/sch_generic.h>
#include <net/pkt_cls.h>

struct cls_mall_head {
	struct tcf_exts exts;
	struct tcf_result res;
	u32 handle;
	u32 flags;
	struct rcu_head	rcu;
};

static int mall_classify(struct sk_buff *skb, const struct tcf_proto *tp,
			 struct tcf_result *res)
{
	struct cls_mall_head *head = rcu_dereference_bh(tp->root);

	if (tc_skip_sw(head->flags))
		return -1;

	return tcf_exts_exec(skb, &head->exts, res);
}

static int mall_init(struct tcf_proto *tp)
{
	return 0;
}

static void mall_destroy_rcu(struct rcu_head *rcu)
{
	struct cls_mall_head *head = container_of(rcu, struct cls_mall_head,
						  rcu);

	tcf_exts_destroy(&head->exts);
	kfree(head);
}

static int mall_replace_hw_filter(struct tcf_proto *tp,
				  struct cls_mall_head *head,
				  unsigned long cookie)
{
	struct net_device *dev = tp->q->dev_queue->dev;
	struct tc_to_netdev offload;
	struct tc_cls_matchall_offload mall_offload = {0};

	offload.type = TC_SETUP_MATCHALL;
	offload.cls_mall = &mall_offload;
	offload.cls_mall->command = TC_CLSMATCHALL_REPLACE;
	offload.cls_mall->exts = &head->exts;
	offload.cls_mall->cookie = cookie;

	return dev->netdev_ops->ndo_setup_tc(dev, tp->q->handle, tp->protocol,
					     &offload);
}

static void mall_destroy_hw_filter(struct tcf_proto *tp,
				   struct cls_mall_head *head,
				   unsigned long cookie)
{
	struct net_device *dev = tp->q->dev_queue->dev;
	struct tc_to_netdev offload;
	struct tc_cls_matchall_offload mall_offload = {0};

	offload.type = TC_SETUP_MATCHALL;
	offload.cls_mall = &mall_offload;
	offload.cls_mall->command = TC_CLSMATCHALL_DESTROY;
	offload.cls_mall->exts = NULL;
	offload.cls_mall->cookie = cookie;

	dev->netdev_ops->ndo_setup_tc(dev, tp->q->handle, tp->protocol,
					     &offload);
}

static bool mall_destroy(struct tcf_proto *tp, bool force)
{
	struct cls_mall_head *head = rtnl_dereference(tp->root);
	struct net_device *dev = tp->q->dev_queue->dev;

	if (!head)
		return true;

	if (tc_should_offload(dev, tp, head->flags))
		mall_destroy_hw_filter(tp, head, (unsigned long) head);

<<<<<<< HEAD
		call_rcu(&f->rcu, mall_destroy_filter);
	}
	kfree_rcu(head, rcu);
=======
	call_rcu(&head->rcu, mall_destroy_rcu);
>>>>>>> c470abd4
	return true;
}

static unsigned long mall_get(struct tcf_proto *tp, u32 handle)
{
	return 0UL;
}

static const struct nla_policy mall_policy[TCA_MATCHALL_MAX + 1] = {
	[TCA_MATCHALL_UNSPEC]		= { .type = NLA_UNSPEC },
	[TCA_MATCHALL_CLASSID]		= { .type = NLA_U32 },
};

static int mall_set_parms(struct net *net, struct tcf_proto *tp,
			  struct cls_mall_head *head,
			  unsigned long base, struct nlattr **tb,
			  struct nlattr *est, bool ovr)
{
	struct tcf_exts e;
	int err;

	tcf_exts_init(&e, TCA_MATCHALL_ACT, 0);
	err = tcf_exts_validate(net, tp, tb, est, &e, ovr);
	if (err < 0)
		return err;

	if (tb[TCA_MATCHALL_CLASSID]) {
		head->res.classid = nla_get_u32(tb[TCA_MATCHALL_CLASSID]);
		tcf_bind_filter(tp, &head->res, base);
	}

	tcf_exts_change(tp, &head->exts, &e);

	return 0;
}

static int mall_change(struct net *net, struct sk_buff *in_skb,
		       struct tcf_proto *tp, unsigned long base,
		       u32 handle, struct nlattr **tca,
		       unsigned long *arg, bool ovr)
{
	struct cls_mall_head *head = rtnl_dereference(tp->root);
	struct net_device *dev = tp->q->dev_queue->dev;
	struct nlattr *tb[TCA_MATCHALL_MAX + 1];
	struct cls_mall_head *new;
	u32 flags = 0;
	int err;

	if (!tca[TCA_OPTIONS])
		return -EINVAL;

	if (head)
		return -EEXIST;

	err = nla_parse_nested(tb, TCA_MATCHALL_MAX,
			       tca[TCA_OPTIONS], mall_policy);
	if (err < 0)
		return err;

	if (tb[TCA_MATCHALL_FLAGS]) {
		flags = nla_get_u32(tb[TCA_MATCHALL_FLAGS]);
		if (!tc_flags_valid(flags))
			return -EINVAL;
	}

	new = kzalloc(sizeof(*new), GFP_KERNEL);
	if (!new)
		return -ENOBUFS;

	tcf_exts_init(&new->exts, TCA_MATCHALL_ACT, 0);

	if (!handle)
		handle = 1;
	new->handle = handle;
	new->flags = flags;

	err = mall_set_parms(net, tp, new, base, tb, tca[TCA_RATE], ovr);
	if (err)
		goto errout;

	if (tc_should_offload(dev, tp, flags)) {
		err = mall_replace_hw_filter(tp, new, (unsigned long) new);
		if (err) {
			if (tc_skip_sw(flags))
				goto errout;
			else
				err = 0;
		}
	}

	*arg = (unsigned long) head;
	rcu_assign_pointer(tp->root, new);
	if (head)
		call_rcu(&head->rcu, mall_destroy_rcu);
	return 0;

errout:
	kfree(new);
	return err;
}

static int mall_delete(struct tcf_proto *tp, unsigned long arg)
{
	return -EOPNOTSUPP;
}

static void mall_walk(struct tcf_proto *tp, struct tcf_walker *arg)
{
	struct cls_mall_head *head = rtnl_dereference(tp->root);

	if (arg->count < arg->skip)
		goto skip;
	if (arg->fn(tp, (unsigned long) head, arg) < 0)
		arg->stop = 1;
skip:
	arg->count++;
}

static int mall_dump(struct net *net, struct tcf_proto *tp, unsigned long fh,
		     struct sk_buff *skb, struct tcmsg *t)
{
	struct cls_mall_head *head = (struct cls_mall_head *) fh;
	struct nlattr *nest;

	if (!head)
		return skb->len;

	t->tcm_handle = head->handle;

	nest = nla_nest_start(skb, TCA_OPTIONS);
	if (!nest)
		goto nla_put_failure;

	if (head->res.classid &&
	    nla_put_u32(skb, TCA_MATCHALL_CLASSID, head->res.classid))
		goto nla_put_failure;

	if (tcf_exts_dump(skb, &head->exts))
		goto nla_put_failure;

	nla_nest_end(skb, nest);

	if (tcf_exts_dump_stats(skb, &head->exts) < 0)
		goto nla_put_failure;

	return skb->len;

nla_put_failure:
	nla_nest_cancel(skb, nest);
	return -1;
}

static struct tcf_proto_ops cls_mall_ops __read_mostly = {
	.kind		= "matchall",
	.classify	= mall_classify,
	.init		= mall_init,
	.destroy	= mall_destroy,
	.get		= mall_get,
	.change		= mall_change,
	.delete		= mall_delete,
	.walk		= mall_walk,
	.dump		= mall_dump,
	.owner		= THIS_MODULE,
};

static int __init cls_mall_init(void)
{
	return register_tcf_proto_ops(&cls_mall_ops);
}

static void __exit cls_mall_exit(void)
{
	unregister_tcf_proto_ops(&cls_mall_ops);
}

module_init(cls_mall_init);
module_exit(cls_mall_exit);

MODULE_AUTHOR("Jiri Pirko <jiri@mellanox.com>");
MODULE_DESCRIPTION("Match-all classifier");
MODULE_LICENSE("GPL v2");<|MERGE_RESOLUTION|>--- conflicted
+++ resolved
@@ -96,13 +96,7 @@
 	if (tc_should_offload(dev, tp, head->flags))
 		mall_destroy_hw_filter(tp, head, (unsigned long) head);
 
-<<<<<<< HEAD
-		call_rcu(&f->rcu, mall_destroy_filter);
-	}
-	kfree_rcu(head, rcu);
-=======
 	call_rcu(&head->rcu, mall_destroy_rcu);
->>>>>>> c470abd4
 	return true;
 }
 

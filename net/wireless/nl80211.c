/*
 * This is the new netlink-based wireless configuration interface.
 *
 * Copyright 2006-2010	Johannes Berg <johannes@sipsolutions.net>
 */

#include <linux/if.h>
#include <linux/module.h>
#include <linux/err.h>
#include <linux/slab.h>
#include <linux/list.h>
#include <linux/if_ether.h>
#include <linux/ieee80211.h>
#include <linux/nl80211.h>
#include <linux/rtnetlink.h>
#include <linux/netlink.h>
#include <linux/etherdevice.h>
#include <net/net_namespace.h>
#include <net/genetlink.h>
#include <net/cfg80211.h>
#include <net/sock.h>
#include <net/inet_connection_sock.h>
#include "core.h"
#include "nl80211.h"
#include "reg.h"
#include "rdev-ops.h"

static int nl80211_crypto_settings(struct cfg80211_registered_device *rdev,
				   struct genl_info *info,
				   struct cfg80211_crypto_settings *settings,
				   int cipher_limit);

static int nl80211_pre_doit(const struct genl_ops *ops, struct sk_buff *skb,
			    struct genl_info *info);
static void nl80211_post_doit(const struct genl_ops *ops, struct sk_buff *skb,
			      struct genl_info *info);

/* the netlink family */
static struct genl_family nl80211_fam = {
	.id = GENL_ID_GENERATE,		/* don't bother with a hardcoded ID */
	.name = NL80211_GENL_NAME,	/* have users key off the name instead */
	.hdrsize = 0,			/* no private header */
	.version = 1,			/* no particular meaning now */
	.maxattr = NL80211_ATTR_MAX,
	.netnsok = true,
	.pre_doit = nl80211_pre_doit,
	.post_doit = nl80211_post_doit,
};

/* multicast groups */
enum nl80211_multicast_groups {
	NL80211_MCGRP_CONFIG,
	NL80211_MCGRP_SCAN,
	NL80211_MCGRP_REGULATORY,
	NL80211_MCGRP_MLME,
	NL80211_MCGRP_VENDOR,
	NL80211_MCGRP_TESTMODE /* keep last - ifdef! */
};

static const struct genl_multicast_group nl80211_mcgrps[] = {
	[NL80211_MCGRP_CONFIG] = { .name = "config", },
	[NL80211_MCGRP_SCAN] = { .name = "scan", },
	[NL80211_MCGRP_REGULATORY] = { .name = "regulatory", },
	[NL80211_MCGRP_MLME] = { .name = "mlme", },
	[NL80211_MCGRP_VENDOR] = { .name = "vendor", },
#ifdef CONFIG_NL80211_TESTMODE
	[NL80211_MCGRP_TESTMODE] = { .name = "testmode", }
#endif
};

/* returns ERR_PTR values */
static struct wireless_dev *
__cfg80211_wdev_from_attrs(struct net *netns, struct nlattr **attrs)
{
	struct cfg80211_registered_device *rdev;
	struct wireless_dev *result = NULL;
	bool have_ifidx = attrs[NL80211_ATTR_IFINDEX];
	bool have_wdev_id = attrs[NL80211_ATTR_WDEV];
	u64 wdev_id;
	int wiphy_idx = -1;
	int ifidx = -1;

	ASSERT_RTNL();

	if (!have_ifidx && !have_wdev_id)
		return ERR_PTR(-EINVAL);

	if (have_ifidx)
		ifidx = nla_get_u32(attrs[NL80211_ATTR_IFINDEX]);
	if (have_wdev_id) {
		wdev_id = nla_get_u64(attrs[NL80211_ATTR_WDEV]);
		wiphy_idx = wdev_id >> 32;
	}

	list_for_each_entry(rdev, &cfg80211_rdev_list, list) {
		struct wireless_dev *wdev;

		if (wiphy_net(&rdev->wiphy) != netns)
			continue;

		if (have_wdev_id && rdev->wiphy_idx != wiphy_idx)
			continue;

		list_for_each_entry(wdev, &rdev->wdev_list, list) {
			if (have_ifidx && wdev->netdev &&
			    wdev->netdev->ifindex == ifidx) {
				result = wdev;
				break;
			}
			if (have_wdev_id && wdev->identifier == (u32)wdev_id) {
				result = wdev;
				break;
			}
		}

		if (result)
			break;
	}

	if (result)
		return result;
	return ERR_PTR(-ENODEV);
}

static struct cfg80211_registered_device *
__cfg80211_rdev_from_attrs(struct net *netns, struct nlattr **attrs)
{
	struct cfg80211_registered_device *rdev = NULL, *tmp;
	struct net_device *netdev;

	ASSERT_RTNL();

	if (!attrs[NL80211_ATTR_WIPHY] &&
	    !attrs[NL80211_ATTR_IFINDEX] &&
	    !attrs[NL80211_ATTR_WDEV])
		return ERR_PTR(-EINVAL);

	if (attrs[NL80211_ATTR_WIPHY])
		rdev = cfg80211_rdev_by_wiphy_idx(
				nla_get_u32(attrs[NL80211_ATTR_WIPHY]));

	if (attrs[NL80211_ATTR_WDEV]) {
		u64 wdev_id = nla_get_u64(attrs[NL80211_ATTR_WDEV]);
		struct wireless_dev *wdev;
		bool found = false;

		tmp = cfg80211_rdev_by_wiphy_idx(wdev_id >> 32);
		if (tmp) {
			/* make sure wdev exists */
			list_for_each_entry(wdev, &tmp->wdev_list, list) {
				if (wdev->identifier != (u32)wdev_id)
					continue;
				found = true;
				break;
			}

			if (!found)
				tmp = NULL;

			if (rdev && tmp != rdev)
				return ERR_PTR(-EINVAL);
			rdev = tmp;
		}
	}

	if (attrs[NL80211_ATTR_IFINDEX]) {
		int ifindex = nla_get_u32(attrs[NL80211_ATTR_IFINDEX]);
		netdev = __dev_get_by_index(netns, ifindex);
		if (netdev) {
			if (netdev->ieee80211_ptr)
				tmp = wiphy_to_rdev(
					netdev->ieee80211_ptr->wiphy);
			else
				tmp = NULL;

			/* not wireless device -- return error */
			if (!tmp)
				return ERR_PTR(-EINVAL);

			/* mismatch -- return error */
			if (rdev && tmp != rdev)
				return ERR_PTR(-EINVAL);

			rdev = tmp;
		}
	}

	if (!rdev)
		return ERR_PTR(-ENODEV);

	if (netns != wiphy_net(&rdev->wiphy))
		return ERR_PTR(-ENODEV);

	return rdev;
}

/*
 * This function returns a pointer to the driver
 * that the genl_info item that is passed refers to.
 *
 * The result of this can be a PTR_ERR and hence must
 * be checked with IS_ERR() for errors.
 */
static struct cfg80211_registered_device *
cfg80211_get_dev_from_info(struct net *netns, struct genl_info *info)
{
	return __cfg80211_rdev_from_attrs(netns, info->attrs);
}

/* policy for the attributes */
static const struct nla_policy nl80211_policy[NL80211_ATTR_MAX+1] = {
	[NL80211_ATTR_WIPHY] = { .type = NLA_U32 },
	[NL80211_ATTR_WIPHY_NAME] = { .type = NLA_NUL_STRING,
				      .len = 20-1 },
	[NL80211_ATTR_WIPHY_TXQ_PARAMS] = { .type = NLA_NESTED },

	[NL80211_ATTR_WIPHY_FREQ] = { .type = NLA_U32 },
	[NL80211_ATTR_WIPHY_CHANNEL_TYPE] = { .type = NLA_U32 },
	[NL80211_ATTR_CHANNEL_WIDTH] = { .type = NLA_U32 },
	[NL80211_ATTR_CENTER_FREQ1] = { .type = NLA_U32 },
	[NL80211_ATTR_CENTER_FREQ2] = { .type = NLA_U32 },

	[NL80211_ATTR_WIPHY_RETRY_SHORT] = { .type = NLA_U8 },
	[NL80211_ATTR_WIPHY_RETRY_LONG] = { .type = NLA_U8 },
	[NL80211_ATTR_WIPHY_FRAG_THRESHOLD] = { .type = NLA_U32 },
	[NL80211_ATTR_WIPHY_RTS_THRESHOLD] = { .type = NLA_U32 },
	[NL80211_ATTR_WIPHY_COVERAGE_CLASS] = { .type = NLA_U8 },

	[NL80211_ATTR_IFTYPE] = { .type = NLA_U32 },
	[NL80211_ATTR_IFINDEX] = { .type = NLA_U32 },
	[NL80211_ATTR_IFNAME] = { .type = NLA_NUL_STRING, .len = IFNAMSIZ-1 },

	[NL80211_ATTR_MAC] = { .len = ETH_ALEN },
	[NL80211_ATTR_PREV_BSSID] = { .len = ETH_ALEN },

	[NL80211_ATTR_KEY] = { .type = NLA_NESTED, },
	[NL80211_ATTR_KEY_DATA] = { .type = NLA_BINARY,
				    .len = WLAN_MAX_KEY_LEN },
	[NL80211_ATTR_KEY_IDX] = { .type = NLA_U8 },
	[NL80211_ATTR_KEY_CIPHER] = { .type = NLA_U32 },
	[NL80211_ATTR_KEY_DEFAULT] = { .type = NLA_FLAG },
	[NL80211_ATTR_KEY_SEQ] = { .type = NLA_BINARY, .len = 16 },
	[NL80211_ATTR_KEY_TYPE] = { .type = NLA_U32 },

	[NL80211_ATTR_BEACON_INTERVAL] = { .type = NLA_U32 },
	[NL80211_ATTR_DTIM_PERIOD] = { .type = NLA_U32 },
	[NL80211_ATTR_BEACON_HEAD] = { .type = NLA_BINARY,
				       .len = IEEE80211_MAX_DATA_LEN },
	[NL80211_ATTR_BEACON_TAIL] = { .type = NLA_BINARY,
				       .len = IEEE80211_MAX_DATA_LEN },
	[NL80211_ATTR_STA_AID] = { .type = NLA_U16 },
	[NL80211_ATTR_STA_FLAGS] = { .type = NLA_NESTED },
	[NL80211_ATTR_STA_LISTEN_INTERVAL] = { .type = NLA_U16 },
	[NL80211_ATTR_STA_SUPPORTED_RATES] = { .type = NLA_BINARY,
					       .len = NL80211_MAX_SUPP_RATES },
	[NL80211_ATTR_STA_PLINK_ACTION] = { .type = NLA_U8 },
	[NL80211_ATTR_STA_VLAN] = { .type = NLA_U32 },
	[NL80211_ATTR_MNTR_FLAGS] = { /* NLA_NESTED can't be empty */ },
	[NL80211_ATTR_MESH_ID] = { .type = NLA_BINARY,
				   .len = IEEE80211_MAX_MESH_ID_LEN },
	[NL80211_ATTR_MPATH_NEXT_HOP] = { .type = NLA_U32 },

	[NL80211_ATTR_REG_ALPHA2] = { .type = NLA_STRING, .len = 2 },
	[NL80211_ATTR_REG_RULES] = { .type = NLA_NESTED },

	[NL80211_ATTR_BSS_CTS_PROT] = { .type = NLA_U8 },
	[NL80211_ATTR_BSS_SHORT_PREAMBLE] = { .type = NLA_U8 },
	[NL80211_ATTR_BSS_SHORT_SLOT_TIME] = { .type = NLA_U8 },
	[NL80211_ATTR_BSS_BASIC_RATES] = { .type = NLA_BINARY,
					   .len = NL80211_MAX_SUPP_RATES },
	[NL80211_ATTR_BSS_HT_OPMODE] = { .type = NLA_U16 },

	[NL80211_ATTR_MESH_CONFIG] = { .type = NLA_NESTED },
	[NL80211_ATTR_SUPPORT_MESH_AUTH] = { .type = NLA_FLAG },

	[NL80211_ATTR_HT_CAPABILITY] = { .len = NL80211_HT_CAPABILITY_LEN },

	[NL80211_ATTR_MGMT_SUBTYPE] = { .type = NLA_U8 },
	[NL80211_ATTR_IE] = { .type = NLA_BINARY,
			      .len = IEEE80211_MAX_DATA_LEN },
	[NL80211_ATTR_SCAN_FREQUENCIES] = { .type = NLA_NESTED },
	[NL80211_ATTR_SCAN_SSIDS] = { .type = NLA_NESTED },

	[NL80211_ATTR_SSID] = { .type = NLA_BINARY,
				.len = IEEE80211_MAX_SSID_LEN },
	[NL80211_ATTR_AUTH_TYPE] = { .type = NLA_U32 },
	[NL80211_ATTR_REASON_CODE] = { .type = NLA_U16 },
	[NL80211_ATTR_FREQ_FIXED] = { .type = NLA_FLAG },
	[NL80211_ATTR_TIMED_OUT] = { .type = NLA_FLAG },
	[NL80211_ATTR_USE_MFP] = { .type = NLA_U32 },
	[NL80211_ATTR_STA_FLAGS2] = {
		.len = sizeof(struct nl80211_sta_flag_update),
	},
	[NL80211_ATTR_CONTROL_PORT] = { .type = NLA_FLAG },
	[NL80211_ATTR_CONTROL_PORT_ETHERTYPE] = { .type = NLA_U16 },
	[NL80211_ATTR_CONTROL_PORT_NO_ENCRYPT] = { .type = NLA_FLAG },
	[NL80211_ATTR_PRIVACY] = { .type = NLA_FLAG },
	[NL80211_ATTR_CIPHER_SUITE_GROUP] = { .type = NLA_U32 },
	[NL80211_ATTR_WPA_VERSIONS] = { .type = NLA_U32 },
	[NL80211_ATTR_PID] = { .type = NLA_U32 },
	[NL80211_ATTR_4ADDR] = { .type = NLA_U8 },
	[NL80211_ATTR_PMKID] = { .type = NLA_BINARY,
				 .len = WLAN_PMKID_LEN },
	[NL80211_ATTR_DURATION] = { .type = NLA_U32 },
	[NL80211_ATTR_COOKIE] = { .type = NLA_U64 },
	[NL80211_ATTR_TX_RATES] = { .type = NLA_NESTED },
	[NL80211_ATTR_FRAME] = { .type = NLA_BINARY,
				 .len = IEEE80211_MAX_DATA_LEN },
	[NL80211_ATTR_FRAME_MATCH] = { .type = NLA_BINARY, },
	[NL80211_ATTR_PS_STATE] = { .type = NLA_U32 },
	[NL80211_ATTR_CQM] = { .type = NLA_NESTED, },
	[NL80211_ATTR_LOCAL_STATE_CHANGE] = { .type = NLA_FLAG },
	[NL80211_ATTR_AP_ISOLATE] = { .type = NLA_U8 },
	[NL80211_ATTR_WIPHY_TX_POWER_SETTING] = { .type = NLA_U32 },
	[NL80211_ATTR_WIPHY_TX_POWER_LEVEL] = { .type = NLA_U32 },
	[NL80211_ATTR_FRAME_TYPE] = { .type = NLA_U16 },
	[NL80211_ATTR_WIPHY_ANTENNA_TX] = { .type = NLA_U32 },
	[NL80211_ATTR_WIPHY_ANTENNA_RX] = { .type = NLA_U32 },
	[NL80211_ATTR_MCAST_RATE] = { .type = NLA_U32 },
	[NL80211_ATTR_OFFCHANNEL_TX_OK] = { .type = NLA_FLAG },
	[NL80211_ATTR_KEY_DEFAULT_TYPES] = { .type = NLA_NESTED },
	[NL80211_ATTR_WOWLAN_TRIGGERS] = { .type = NLA_NESTED },
	[NL80211_ATTR_STA_PLINK_STATE] = { .type = NLA_U8 },
	[NL80211_ATTR_SCHED_SCAN_INTERVAL] = { .type = NLA_U32 },
	[NL80211_ATTR_REKEY_DATA] = { .type = NLA_NESTED },
	[NL80211_ATTR_SCAN_SUPP_RATES] = { .type = NLA_NESTED },
	[NL80211_ATTR_HIDDEN_SSID] = { .type = NLA_U32 },
	[NL80211_ATTR_IE_PROBE_RESP] = { .type = NLA_BINARY,
					 .len = IEEE80211_MAX_DATA_LEN },
	[NL80211_ATTR_IE_ASSOC_RESP] = { .type = NLA_BINARY,
					 .len = IEEE80211_MAX_DATA_LEN },
	[NL80211_ATTR_ROAM_SUPPORT] = { .type = NLA_FLAG },
	[NL80211_ATTR_SCHED_SCAN_MATCH] = { .type = NLA_NESTED },
	[NL80211_ATTR_TX_NO_CCK_RATE] = { .type = NLA_FLAG },
	[NL80211_ATTR_TDLS_ACTION] = { .type = NLA_U8 },
	[NL80211_ATTR_TDLS_DIALOG_TOKEN] = { .type = NLA_U8 },
	[NL80211_ATTR_TDLS_OPERATION] = { .type = NLA_U8 },
	[NL80211_ATTR_TDLS_SUPPORT] = { .type = NLA_FLAG },
	[NL80211_ATTR_TDLS_EXTERNAL_SETUP] = { .type = NLA_FLAG },
	[NL80211_ATTR_DONT_WAIT_FOR_ACK] = { .type = NLA_FLAG },
	[NL80211_ATTR_PROBE_RESP] = { .type = NLA_BINARY,
				      .len = IEEE80211_MAX_DATA_LEN },
	[NL80211_ATTR_DFS_REGION] = { .type = NLA_U8 },
	[NL80211_ATTR_DISABLE_HT] = { .type = NLA_FLAG },
	[NL80211_ATTR_HT_CAPABILITY_MASK] = {
		.len = NL80211_HT_CAPABILITY_LEN
	},
	[NL80211_ATTR_NOACK_MAP] = { .type = NLA_U16 },
	[NL80211_ATTR_INACTIVITY_TIMEOUT] = { .type = NLA_U16 },
	[NL80211_ATTR_BG_SCAN_PERIOD] = { .type = NLA_U16 },
	[NL80211_ATTR_WDEV] = { .type = NLA_U64 },
	[NL80211_ATTR_USER_REG_HINT_TYPE] = { .type = NLA_U32 },
	[NL80211_ATTR_SAE_DATA] = { .type = NLA_BINARY, },
	[NL80211_ATTR_VHT_CAPABILITY] = { .len = NL80211_VHT_CAPABILITY_LEN },
	[NL80211_ATTR_SCAN_FLAGS] = { .type = NLA_U32 },
	[NL80211_ATTR_P2P_CTWINDOW] = { .type = NLA_U8 },
	[NL80211_ATTR_P2P_OPPPS] = { .type = NLA_U8 },
	[NL80211_ATTR_ACL_POLICY] = {. type = NLA_U32 },
	[NL80211_ATTR_MAC_ADDRS] = { .type = NLA_NESTED },
	[NL80211_ATTR_STA_CAPABILITY] = { .type = NLA_U16 },
	[NL80211_ATTR_STA_EXT_CAPABILITY] = { .type = NLA_BINARY, },
	[NL80211_ATTR_SPLIT_WIPHY_DUMP] = { .type = NLA_FLAG, },
	[NL80211_ATTR_DISABLE_VHT] = { .type = NLA_FLAG },
	[NL80211_ATTR_VHT_CAPABILITY_MASK] = {
		.len = NL80211_VHT_CAPABILITY_LEN,
	},
	[NL80211_ATTR_MDID] = { .type = NLA_U16 },
	[NL80211_ATTR_IE_RIC] = { .type = NLA_BINARY,
				  .len = IEEE80211_MAX_DATA_LEN },
	[NL80211_ATTR_PEER_AID] = { .type = NLA_U16 },
	[NL80211_ATTR_CH_SWITCH_COUNT] = { .type = NLA_U32 },
	[NL80211_ATTR_CH_SWITCH_BLOCK_TX] = { .type = NLA_FLAG },
	[NL80211_ATTR_CSA_IES] = { .type = NLA_NESTED },
	[NL80211_ATTR_CSA_C_OFF_BEACON] = { .type = NLA_BINARY },
	[NL80211_ATTR_CSA_C_OFF_PRESP] = { .type = NLA_BINARY },
	[NL80211_ATTR_STA_SUPPORTED_CHANNELS] = { .type = NLA_BINARY },
	[NL80211_ATTR_STA_SUPPORTED_OPER_CLASSES] = { .type = NLA_BINARY },
	[NL80211_ATTR_HANDLE_DFS] = { .type = NLA_FLAG },
	[NL80211_ATTR_OPMODE_NOTIF] = { .type = NLA_U8 },
	[NL80211_ATTR_VENDOR_ID] = { .type = NLA_U32 },
	[NL80211_ATTR_VENDOR_SUBCMD] = { .type = NLA_U32 },
	[NL80211_ATTR_VENDOR_DATA] = { .type = NLA_BINARY },
	[NL80211_ATTR_QOS_MAP] = { .type = NLA_BINARY,
				   .len = IEEE80211_QOS_MAP_LEN_MAX },
	[NL80211_ATTR_MAC_HINT] = { .len = ETH_ALEN },
	[NL80211_ATTR_WIPHY_FREQ_HINT] = { .type = NLA_U32 },
	[NL80211_ATTR_TDLS_PEER_CAPABILITY] = { .type = NLA_U32 },
	[NL80211_ATTR_IFACE_SOCKET_OWNER] = { .type = NLA_FLAG },
<<<<<<< HEAD
=======
	[NL80211_ATTR_CSA_C_OFFSETS_TX] = { .type = NLA_BINARY },
>>>>>>> 03c44446
};

/* policy for the key attributes */
static const struct nla_policy nl80211_key_policy[NL80211_KEY_MAX + 1] = {
	[NL80211_KEY_DATA] = { .type = NLA_BINARY, .len = WLAN_MAX_KEY_LEN },
	[NL80211_KEY_IDX] = { .type = NLA_U8 },
	[NL80211_KEY_CIPHER] = { .type = NLA_U32 },
	[NL80211_KEY_SEQ] = { .type = NLA_BINARY, .len = 16 },
	[NL80211_KEY_DEFAULT] = { .type = NLA_FLAG },
	[NL80211_KEY_DEFAULT_MGMT] = { .type = NLA_FLAG },
	[NL80211_KEY_TYPE] = { .type = NLA_U32 },
	[NL80211_KEY_DEFAULT_TYPES] = { .type = NLA_NESTED },
};

/* policy for the key default flags */
static const struct nla_policy
nl80211_key_default_policy[NUM_NL80211_KEY_DEFAULT_TYPES] = {
	[NL80211_KEY_DEFAULT_TYPE_UNICAST] = { .type = NLA_FLAG },
	[NL80211_KEY_DEFAULT_TYPE_MULTICAST] = { .type = NLA_FLAG },
};

/* policy for WoWLAN attributes */
static const struct nla_policy
nl80211_wowlan_policy[NUM_NL80211_WOWLAN_TRIG] = {
	[NL80211_WOWLAN_TRIG_ANY] = { .type = NLA_FLAG },
	[NL80211_WOWLAN_TRIG_DISCONNECT] = { .type = NLA_FLAG },
	[NL80211_WOWLAN_TRIG_MAGIC_PKT] = { .type = NLA_FLAG },
	[NL80211_WOWLAN_TRIG_PKT_PATTERN] = { .type = NLA_NESTED },
	[NL80211_WOWLAN_TRIG_GTK_REKEY_FAILURE] = { .type = NLA_FLAG },
	[NL80211_WOWLAN_TRIG_EAP_IDENT_REQUEST] = { .type = NLA_FLAG },
	[NL80211_WOWLAN_TRIG_4WAY_HANDSHAKE] = { .type = NLA_FLAG },
	[NL80211_WOWLAN_TRIG_RFKILL_RELEASE] = { .type = NLA_FLAG },
	[NL80211_WOWLAN_TRIG_TCP_CONNECTION] = { .type = NLA_NESTED },
};

static const struct nla_policy
nl80211_wowlan_tcp_policy[NUM_NL80211_WOWLAN_TCP] = {
	[NL80211_WOWLAN_TCP_SRC_IPV4] = { .type = NLA_U32 },
	[NL80211_WOWLAN_TCP_DST_IPV4] = { .type = NLA_U32 },
	[NL80211_WOWLAN_TCP_DST_MAC] = { .len = ETH_ALEN },
	[NL80211_WOWLAN_TCP_SRC_PORT] = { .type = NLA_U16 },
	[NL80211_WOWLAN_TCP_DST_PORT] = { .type = NLA_U16 },
	[NL80211_WOWLAN_TCP_DATA_PAYLOAD] = { .len = 1 },
	[NL80211_WOWLAN_TCP_DATA_PAYLOAD_SEQ] = {
		.len = sizeof(struct nl80211_wowlan_tcp_data_seq)
	},
	[NL80211_WOWLAN_TCP_DATA_PAYLOAD_TOKEN] = {
		.len = sizeof(struct nl80211_wowlan_tcp_data_token)
	},
	[NL80211_WOWLAN_TCP_DATA_INTERVAL] = { .type = NLA_U32 },
	[NL80211_WOWLAN_TCP_WAKE_PAYLOAD] = { .len = 1 },
	[NL80211_WOWLAN_TCP_WAKE_MASK] = { .len = 1 },
};

/* policy for coalesce rule attributes */
static const struct nla_policy
nl80211_coalesce_policy[NUM_NL80211_ATTR_COALESCE_RULE] = {
	[NL80211_ATTR_COALESCE_RULE_DELAY] = { .type = NLA_U32 },
	[NL80211_ATTR_COALESCE_RULE_CONDITION] = { .type = NLA_U32 },
	[NL80211_ATTR_COALESCE_RULE_PKT_PATTERN] = { .type = NLA_NESTED },
};

/* policy for GTK rekey offload attributes */
static const struct nla_policy
nl80211_rekey_policy[NUM_NL80211_REKEY_DATA] = {
	[NL80211_REKEY_DATA_KEK] = { .len = NL80211_KEK_LEN },
	[NL80211_REKEY_DATA_KCK] = { .len = NL80211_KCK_LEN },
	[NL80211_REKEY_DATA_REPLAY_CTR] = { .len = NL80211_REPLAY_CTR_LEN },
};

static const struct nla_policy
nl80211_match_policy[NL80211_SCHED_SCAN_MATCH_ATTR_MAX + 1] = {
	[NL80211_SCHED_SCAN_MATCH_ATTR_SSID] = { .type = NLA_BINARY,
						 .len = IEEE80211_MAX_SSID_LEN },
	[NL80211_SCHED_SCAN_MATCH_ATTR_RSSI] = { .type = NLA_U32 },
};

static int nl80211_prepare_wdev_dump(struct sk_buff *skb,
				     struct netlink_callback *cb,
				     struct cfg80211_registered_device **rdev,
				     struct wireless_dev **wdev)
{
	int err;

	rtnl_lock();

	if (!cb->args[0]) {
		err = nlmsg_parse(cb->nlh, GENL_HDRLEN + nl80211_fam.hdrsize,
				  nl80211_fam.attrbuf, nl80211_fam.maxattr,
				  nl80211_policy);
		if (err)
			goto out_unlock;

		*wdev = __cfg80211_wdev_from_attrs(sock_net(skb->sk),
						   nl80211_fam.attrbuf);
		if (IS_ERR(*wdev)) {
			err = PTR_ERR(*wdev);
			goto out_unlock;
		}
		*rdev = wiphy_to_rdev((*wdev)->wiphy);
		/* 0 is the first index - add 1 to parse only once */
		cb->args[0] = (*rdev)->wiphy_idx + 1;
		cb->args[1] = (*wdev)->identifier;
	} else {
		/* subtract the 1 again here */
		struct wiphy *wiphy = wiphy_idx_to_wiphy(cb->args[0] - 1);
		struct wireless_dev *tmp;

		if (!wiphy) {
			err = -ENODEV;
			goto out_unlock;
		}
		*rdev = wiphy_to_rdev(wiphy);
		*wdev = NULL;

		list_for_each_entry(tmp, &(*rdev)->wdev_list, list) {
			if (tmp->identifier == cb->args[1]) {
				*wdev = tmp;
				break;
			}
		}

		if (!*wdev) {
			err = -ENODEV;
			goto out_unlock;
		}
	}

	return 0;
 out_unlock:
	rtnl_unlock();
	return err;
}

static void nl80211_finish_wdev_dump(struct cfg80211_registered_device *rdev)
{
	rtnl_unlock();
}

/* IE validation */
static bool is_valid_ie_attr(const struct nlattr *attr)
{
	const u8 *pos;
	int len;

	if (!attr)
		return true;

	pos = nla_data(attr);
	len = nla_len(attr);

	while (len) {
		u8 elemlen;

		if (len < 2)
			return false;
		len -= 2;

		elemlen = pos[1];
		if (elemlen > len)
			return false;

		len -= elemlen;
		pos += 2 + elemlen;
	}

	return true;
}

/* message building helper */
static inline void *nl80211hdr_put(struct sk_buff *skb, u32 portid, u32 seq,
				   int flags, u8 cmd)
{
	/* since there is no private header just add the generic one */
	return genlmsg_put(skb, portid, seq, &nl80211_fam, flags, cmd);
}

static int nl80211_msg_put_channel(struct sk_buff *msg,
				   struct ieee80211_channel *chan,
				   bool large)
{
	/* Some channels must be completely excluded from the
	 * list to protect old user-space tools from breaking
	 */
	if (!large && chan->flags &
	    (IEEE80211_CHAN_NO_10MHZ | IEEE80211_CHAN_NO_20MHZ))
		return 0;

	if (nla_put_u32(msg, NL80211_FREQUENCY_ATTR_FREQ,
			chan->center_freq))
		goto nla_put_failure;

	if ((chan->flags & IEEE80211_CHAN_DISABLED) &&
	    nla_put_flag(msg, NL80211_FREQUENCY_ATTR_DISABLED))
		goto nla_put_failure;
	if (chan->flags & IEEE80211_CHAN_NO_IR) {
		if (nla_put_flag(msg, NL80211_FREQUENCY_ATTR_NO_IR))
			goto nla_put_failure;
		if (nla_put_flag(msg, __NL80211_FREQUENCY_ATTR_NO_IBSS))
			goto nla_put_failure;
	}
	if (chan->flags & IEEE80211_CHAN_RADAR) {
		if (nla_put_flag(msg, NL80211_FREQUENCY_ATTR_RADAR))
			goto nla_put_failure;
		if (large) {
			u32 time;

			time = elapsed_jiffies_msecs(chan->dfs_state_entered);

			if (nla_put_u32(msg, NL80211_FREQUENCY_ATTR_DFS_STATE,
					chan->dfs_state))
				goto nla_put_failure;
			if (nla_put_u32(msg, NL80211_FREQUENCY_ATTR_DFS_TIME,
					time))
				goto nla_put_failure;
			if (nla_put_u32(msg,
					NL80211_FREQUENCY_ATTR_DFS_CAC_TIME,
					chan->dfs_cac_ms))
				goto nla_put_failure;
		}
	}

	if (large) {
		if ((chan->flags & IEEE80211_CHAN_NO_HT40MINUS) &&
		    nla_put_flag(msg, NL80211_FREQUENCY_ATTR_NO_HT40_MINUS))
			goto nla_put_failure;
		if ((chan->flags & IEEE80211_CHAN_NO_HT40PLUS) &&
		    nla_put_flag(msg, NL80211_FREQUENCY_ATTR_NO_HT40_PLUS))
			goto nla_put_failure;
		if ((chan->flags & IEEE80211_CHAN_NO_80MHZ) &&
		    nla_put_flag(msg, NL80211_FREQUENCY_ATTR_NO_80MHZ))
			goto nla_put_failure;
		if ((chan->flags & IEEE80211_CHAN_NO_160MHZ) &&
		    nla_put_flag(msg, NL80211_FREQUENCY_ATTR_NO_160MHZ))
			goto nla_put_failure;
		if ((chan->flags & IEEE80211_CHAN_INDOOR_ONLY) &&
		    nla_put_flag(msg, NL80211_FREQUENCY_ATTR_INDOOR_ONLY))
			goto nla_put_failure;
		if ((chan->flags & IEEE80211_CHAN_GO_CONCURRENT) &&
		    nla_put_flag(msg, NL80211_FREQUENCY_ATTR_GO_CONCURRENT))
			goto nla_put_failure;
		if ((chan->flags & IEEE80211_CHAN_NO_20MHZ) &&
		    nla_put_flag(msg, NL80211_FREQUENCY_ATTR_NO_20MHZ))
			goto nla_put_failure;
		if ((chan->flags & IEEE80211_CHAN_NO_10MHZ) &&
		    nla_put_flag(msg, NL80211_FREQUENCY_ATTR_NO_10MHZ))
			goto nla_put_failure;
	}

	if (nla_put_u32(msg, NL80211_FREQUENCY_ATTR_MAX_TX_POWER,
			DBM_TO_MBM(chan->max_power)))
		goto nla_put_failure;

	return 0;

 nla_put_failure:
	return -ENOBUFS;
}

/* netlink command implementations */

struct key_parse {
	struct key_params p;
	int idx;
	int type;
	bool def, defmgmt;
	bool def_uni, def_multi;
};

static int nl80211_parse_key_new(struct nlattr *key, struct key_parse *k)
{
	struct nlattr *tb[NL80211_KEY_MAX + 1];
	int err = nla_parse_nested(tb, NL80211_KEY_MAX, key,
				   nl80211_key_policy);
	if (err)
		return err;

	k->def = !!tb[NL80211_KEY_DEFAULT];
	k->defmgmt = !!tb[NL80211_KEY_DEFAULT_MGMT];

	if (k->def) {
		k->def_uni = true;
		k->def_multi = true;
	}
	if (k->defmgmt)
		k->def_multi = true;

	if (tb[NL80211_KEY_IDX])
		k->idx = nla_get_u8(tb[NL80211_KEY_IDX]);

	if (tb[NL80211_KEY_DATA]) {
		k->p.key = nla_data(tb[NL80211_KEY_DATA]);
		k->p.key_len = nla_len(tb[NL80211_KEY_DATA]);
	}

	if (tb[NL80211_KEY_SEQ]) {
		k->p.seq = nla_data(tb[NL80211_KEY_SEQ]);
		k->p.seq_len = nla_len(tb[NL80211_KEY_SEQ]);
	}

	if (tb[NL80211_KEY_CIPHER])
		k->p.cipher = nla_get_u32(tb[NL80211_KEY_CIPHER]);

	if (tb[NL80211_KEY_TYPE]) {
		k->type = nla_get_u32(tb[NL80211_KEY_TYPE]);
		if (k->type < 0 || k->type >= NUM_NL80211_KEYTYPES)
			return -EINVAL;
	}

	if (tb[NL80211_KEY_DEFAULT_TYPES]) {
		struct nlattr *kdt[NUM_NL80211_KEY_DEFAULT_TYPES];
		err = nla_parse_nested(kdt, NUM_NL80211_KEY_DEFAULT_TYPES - 1,
				       tb[NL80211_KEY_DEFAULT_TYPES],
				       nl80211_key_default_policy);
		if (err)
			return err;

		k->def_uni = kdt[NL80211_KEY_DEFAULT_TYPE_UNICAST];
		k->def_multi = kdt[NL80211_KEY_DEFAULT_TYPE_MULTICAST];
	}

	return 0;
}

static int nl80211_parse_key_old(struct genl_info *info, struct key_parse *k)
{
	if (info->attrs[NL80211_ATTR_KEY_DATA]) {
		k->p.key = nla_data(info->attrs[NL80211_ATTR_KEY_DATA]);
		k->p.key_len = nla_len(info->attrs[NL80211_ATTR_KEY_DATA]);
	}

	if (info->attrs[NL80211_ATTR_KEY_SEQ]) {
		k->p.seq = nla_data(info->attrs[NL80211_ATTR_KEY_SEQ]);
		k->p.seq_len = nla_len(info->attrs[NL80211_ATTR_KEY_SEQ]);
	}

	if (info->attrs[NL80211_ATTR_KEY_IDX])
		k->idx = nla_get_u8(info->attrs[NL80211_ATTR_KEY_IDX]);

	if (info->attrs[NL80211_ATTR_KEY_CIPHER])
		k->p.cipher = nla_get_u32(info->attrs[NL80211_ATTR_KEY_CIPHER]);

	k->def = !!info->attrs[NL80211_ATTR_KEY_DEFAULT];
	k->defmgmt = !!info->attrs[NL80211_ATTR_KEY_DEFAULT_MGMT];

	if (k->def) {
		k->def_uni = true;
		k->def_multi = true;
	}
	if (k->defmgmt)
		k->def_multi = true;

	if (info->attrs[NL80211_ATTR_KEY_TYPE]) {
		k->type = nla_get_u32(info->attrs[NL80211_ATTR_KEY_TYPE]);
		if (k->type < 0 || k->type >= NUM_NL80211_KEYTYPES)
			return -EINVAL;
	}

	if (info->attrs[NL80211_ATTR_KEY_DEFAULT_TYPES]) {
		struct nlattr *kdt[NUM_NL80211_KEY_DEFAULT_TYPES];
		int err = nla_parse_nested(
				kdt, NUM_NL80211_KEY_DEFAULT_TYPES - 1,
				info->attrs[NL80211_ATTR_KEY_DEFAULT_TYPES],
				nl80211_key_default_policy);
		if (err)
			return err;

		k->def_uni = kdt[NL80211_KEY_DEFAULT_TYPE_UNICAST];
		k->def_multi = kdt[NL80211_KEY_DEFAULT_TYPE_MULTICAST];
	}

	return 0;
}

static int nl80211_parse_key(struct genl_info *info, struct key_parse *k)
{
	int err;

	memset(k, 0, sizeof(*k));
	k->idx = -1;
	k->type = -1;

	if (info->attrs[NL80211_ATTR_KEY])
		err = nl80211_parse_key_new(info->attrs[NL80211_ATTR_KEY], k);
	else
		err = nl80211_parse_key_old(info, k);

	if (err)
		return err;

	if (k->def && k->defmgmt)
		return -EINVAL;

	if (k->defmgmt) {
		if (k->def_uni || !k->def_multi)
			return -EINVAL;
	}

	if (k->idx != -1) {
		if (k->defmgmt) {
			if (k->idx < 4 || k->idx > 5)
				return -EINVAL;
		} else if (k->def) {
			if (k->idx < 0 || k->idx > 3)
				return -EINVAL;
		} else {
			if (k->idx < 0 || k->idx > 5)
				return -EINVAL;
		}
	}

	return 0;
}

static struct cfg80211_cached_keys *
nl80211_parse_connkeys(struct cfg80211_registered_device *rdev,
		       struct nlattr *keys, bool *no_ht)
{
	struct key_parse parse;
	struct nlattr *key;
	struct cfg80211_cached_keys *result;
	int rem, err, def = 0;

	result = kzalloc(sizeof(*result), GFP_KERNEL);
	if (!result)
		return ERR_PTR(-ENOMEM);

	result->def = -1;
	result->defmgmt = -1;

	nla_for_each_nested(key, keys, rem) {
		memset(&parse, 0, sizeof(parse));
		parse.idx = -1;

		err = nl80211_parse_key_new(key, &parse);
		if (err)
			goto error;
		err = -EINVAL;
		if (!parse.p.key)
			goto error;
		if (parse.idx < 0 || parse.idx > 4)
			goto error;
		if (parse.def) {
			if (def)
				goto error;
			def = 1;
			result->def = parse.idx;
			if (!parse.def_uni || !parse.def_multi)
				goto error;
		} else if (parse.defmgmt)
			goto error;
		err = cfg80211_validate_key_settings(rdev, &parse.p,
						     parse.idx, false, NULL);
		if (err)
			goto error;
		result->params[parse.idx].cipher = parse.p.cipher;
		result->params[parse.idx].key_len = parse.p.key_len;
		result->params[parse.idx].key = result->data[parse.idx];
		memcpy(result->data[parse.idx], parse.p.key, parse.p.key_len);

		if (parse.p.cipher == WLAN_CIPHER_SUITE_WEP40 ||
		    parse.p.cipher == WLAN_CIPHER_SUITE_WEP104) {
			if (no_ht)
				*no_ht = true;
		}
	}

	return result;
 error:
	kfree(result);
	return ERR_PTR(err);
}

static int nl80211_key_allowed(struct wireless_dev *wdev)
{
	ASSERT_WDEV_LOCK(wdev);

	switch (wdev->iftype) {
	case NL80211_IFTYPE_AP:
	case NL80211_IFTYPE_AP_VLAN:
	case NL80211_IFTYPE_P2P_GO:
	case NL80211_IFTYPE_MESH_POINT:
		break;
	case NL80211_IFTYPE_ADHOC:
	case NL80211_IFTYPE_STATION:
	case NL80211_IFTYPE_P2P_CLIENT:
		if (!wdev->current_bss)
			return -ENOLINK;
		break;
	default:
		return -EINVAL;
	}

	return 0;
}

static struct ieee80211_channel *nl80211_get_valid_chan(struct wiphy *wiphy,
							struct nlattr *tb)
{
	struct ieee80211_channel *chan;

	if (tb == NULL)
		return NULL;
	chan = ieee80211_get_channel(wiphy, nla_get_u32(tb));
	if (!chan || chan->flags & IEEE80211_CHAN_DISABLED)
		return NULL;
	return chan;
}

static int nl80211_put_iftypes(struct sk_buff *msg, u32 attr, u16 ifmodes)
{
	struct nlattr *nl_modes = nla_nest_start(msg, attr);
	int i;

	if (!nl_modes)
		goto nla_put_failure;

	i = 0;
	while (ifmodes) {
		if ((ifmodes & 1) && nla_put_flag(msg, i))
			goto nla_put_failure;
		ifmodes >>= 1;
		i++;
	}

	nla_nest_end(msg, nl_modes);
	return 0;

nla_put_failure:
	return -ENOBUFS;
}

static int nl80211_put_iface_combinations(struct wiphy *wiphy,
					  struct sk_buff *msg,
					  bool large)
{
	struct nlattr *nl_combis;
	int i, j;

	nl_combis = nla_nest_start(msg,
				NL80211_ATTR_INTERFACE_COMBINATIONS);
	if (!nl_combis)
		goto nla_put_failure;

	for (i = 0; i < wiphy->n_iface_combinations; i++) {
		const struct ieee80211_iface_combination *c;
		struct nlattr *nl_combi, *nl_limits;

		c = &wiphy->iface_combinations[i];

		nl_combi = nla_nest_start(msg, i + 1);
		if (!nl_combi)
			goto nla_put_failure;

		nl_limits = nla_nest_start(msg, NL80211_IFACE_COMB_LIMITS);
		if (!nl_limits)
			goto nla_put_failure;

		for (j = 0; j < c->n_limits; j++) {
			struct nlattr *nl_limit;

			nl_limit = nla_nest_start(msg, j + 1);
			if (!nl_limit)
				goto nla_put_failure;
			if (nla_put_u32(msg, NL80211_IFACE_LIMIT_MAX,
					c->limits[j].max))
				goto nla_put_failure;
			if (nl80211_put_iftypes(msg, NL80211_IFACE_LIMIT_TYPES,
						c->limits[j].types))
				goto nla_put_failure;
			nla_nest_end(msg, nl_limit);
		}

		nla_nest_end(msg, nl_limits);

		if (c->beacon_int_infra_match &&
		    nla_put_flag(msg, NL80211_IFACE_COMB_STA_AP_BI_MATCH))
			goto nla_put_failure;
		if (nla_put_u32(msg, NL80211_IFACE_COMB_NUM_CHANNELS,
				c->num_different_channels) ||
		    nla_put_u32(msg, NL80211_IFACE_COMB_MAXNUM,
				c->max_interfaces))
			goto nla_put_failure;
		if (large &&
		    (nla_put_u32(msg, NL80211_IFACE_COMB_RADAR_DETECT_WIDTHS,
				c->radar_detect_widths) ||
		     nla_put_u32(msg, NL80211_IFACE_COMB_RADAR_DETECT_REGIONS,
				c->radar_detect_regions)))
			goto nla_put_failure;

		nla_nest_end(msg, nl_combi);
	}

	nla_nest_end(msg, nl_combis);

	return 0;
nla_put_failure:
	return -ENOBUFS;
}

#ifdef CONFIG_PM
static int nl80211_send_wowlan_tcp_caps(struct cfg80211_registered_device *rdev,
					struct sk_buff *msg)
{
	const struct wiphy_wowlan_tcp_support *tcp = rdev->wiphy.wowlan->tcp;
	struct nlattr *nl_tcp;

	if (!tcp)
		return 0;

	nl_tcp = nla_nest_start(msg, NL80211_WOWLAN_TRIG_TCP_CONNECTION);
	if (!nl_tcp)
		return -ENOBUFS;

	if (nla_put_u32(msg, NL80211_WOWLAN_TCP_DATA_PAYLOAD,
			tcp->data_payload_max))
		return -ENOBUFS;

	if (nla_put_u32(msg, NL80211_WOWLAN_TCP_DATA_PAYLOAD,
			tcp->data_payload_max))
		return -ENOBUFS;

	if (tcp->seq && nla_put_flag(msg, NL80211_WOWLAN_TCP_DATA_PAYLOAD_SEQ))
		return -ENOBUFS;

	if (tcp->tok && nla_put(msg, NL80211_WOWLAN_TCP_DATA_PAYLOAD_TOKEN,
				sizeof(*tcp->tok), tcp->tok))
		return -ENOBUFS;

	if (nla_put_u32(msg, NL80211_WOWLAN_TCP_DATA_INTERVAL,
			tcp->data_interval_max))
		return -ENOBUFS;

	if (nla_put_u32(msg, NL80211_WOWLAN_TCP_WAKE_PAYLOAD,
			tcp->wake_payload_max))
		return -ENOBUFS;

	nla_nest_end(msg, nl_tcp);
	return 0;
}

static int nl80211_send_wowlan(struct sk_buff *msg,
			       struct cfg80211_registered_device *rdev,
			       bool large)
{
	struct nlattr *nl_wowlan;

	if (!rdev->wiphy.wowlan)
		return 0;

	nl_wowlan = nla_nest_start(msg, NL80211_ATTR_WOWLAN_TRIGGERS_SUPPORTED);
	if (!nl_wowlan)
		return -ENOBUFS;

	if (((rdev->wiphy.wowlan->flags & WIPHY_WOWLAN_ANY) &&
	     nla_put_flag(msg, NL80211_WOWLAN_TRIG_ANY)) ||
	    ((rdev->wiphy.wowlan->flags & WIPHY_WOWLAN_DISCONNECT) &&
	     nla_put_flag(msg, NL80211_WOWLAN_TRIG_DISCONNECT)) ||
	    ((rdev->wiphy.wowlan->flags & WIPHY_WOWLAN_MAGIC_PKT) &&
	     nla_put_flag(msg, NL80211_WOWLAN_TRIG_MAGIC_PKT)) ||
	    ((rdev->wiphy.wowlan->flags & WIPHY_WOWLAN_SUPPORTS_GTK_REKEY) &&
	     nla_put_flag(msg, NL80211_WOWLAN_TRIG_GTK_REKEY_SUPPORTED)) ||
	    ((rdev->wiphy.wowlan->flags & WIPHY_WOWLAN_GTK_REKEY_FAILURE) &&
	     nla_put_flag(msg, NL80211_WOWLAN_TRIG_GTK_REKEY_FAILURE)) ||
	    ((rdev->wiphy.wowlan->flags & WIPHY_WOWLAN_EAP_IDENTITY_REQ) &&
	     nla_put_flag(msg, NL80211_WOWLAN_TRIG_EAP_IDENT_REQUEST)) ||
	    ((rdev->wiphy.wowlan->flags & WIPHY_WOWLAN_4WAY_HANDSHAKE) &&
	     nla_put_flag(msg, NL80211_WOWLAN_TRIG_4WAY_HANDSHAKE)) ||
	    ((rdev->wiphy.wowlan->flags & WIPHY_WOWLAN_RFKILL_RELEASE) &&
	     nla_put_flag(msg, NL80211_WOWLAN_TRIG_RFKILL_RELEASE)))
		return -ENOBUFS;

	if (rdev->wiphy.wowlan->n_patterns) {
		struct nl80211_pattern_support pat = {
			.max_patterns = rdev->wiphy.wowlan->n_patterns,
			.min_pattern_len = rdev->wiphy.wowlan->pattern_min_len,
			.max_pattern_len = rdev->wiphy.wowlan->pattern_max_len,
			.max_pkt_offset = rdev->wiphy.wowlan->max_pkt_offset,
		};

		if (nla_put(msg, NL80211_WOWLAN_TRIG_PKT_PATTERN,
			    sizeof(pat), &pat))
			return -ENOBUFS;
	}

	if (large && nl80211_send_wowlan_tcp_caps(rdev, msg))
		return -ENOBUFS;

	nla_nest_end(msg, nl_wowlan);

	return 0;
}
#endif

static int nl80211_send_coalesce(struct sk_buff *msg,
				 struct cfg80211_registered_device *rdev)
{
	struct nl80211_coalesce_rule_support rule;

	if (!rdev->wiphy.coalesce)
		return 0;

	rule.max_rules = rdev->wiphy.coalesce->n_rules;
	rule.max_delay = rdev->wiphy.coalesce->max_delay;
	rule.pat.max_patterns = rdev->wiphy.coalesce->n_patterns;
	rule.pat.min_pattern_len = rdev->wiphy.coalesce->pattern_min_len;
	rule.pat.max_pattern_len = rdev->wiphy.coalesce->pattern_max_len;
	rule.pat.max_pkt_offset = rdev->wiphy.coalesce->max_pkt_offset;

	if (nla_put(msg, NL80211_ATTR_COALESCE_RULE, sizeof(rule), &rule))
		return -ENOBUFS;

	return 0;
}

static int nl80211_send_band_rateinfo(struct sk_buff *msg,
				      struct ieee80211_supported_band *sband)
{
	struct nlattr *nl_rates, *nl_rate;
	struct ieee80211_rate *rate;
	int i;

	/* add HT info */
	if (sband->ht_cap.ht_supported &&
	    (nla_put(msg, NL80211_BAND_ATTR_HT_MCS_SET,
		     sizeof(sband->ht_cap.mcs),
		     &sband->ht_cap.mcs) ||
	     nla_put_u16(msg, NL80211_BAND_ATTR_HT_CAPA,
			 sband->ht_cap.cap) ||
	     nla_put_u8(msg, NL80211_BAND_ATTR_HT_AMPDU_FACTOR,
			sband->ht_cap.ampdu_factor) ||
	     nla_put_u8(msg, NL80211_BAND_ATTR_HT_AMPDU_DENSITY,
			sband->ht_cap.ampdu_density)))
		return -ENOBUFS;

	/* add VHT info */
	if (sband->vht_cap.vht_supported &&
	    (nla_put(msg, NL80211_BAND_ATTR_VHT_MCS_SET,
		     sizeof(sband->vht_cap.vht_mcs),
		     &sband->vht_cap.vht_mcs) ||
	     nla_put_u32(msg, NL80211_BAND_ATTR_VHT_CAPA,
			 sband->vht_cap.cap)))
		return -ENOBUFS;

	/* add bitrates */
	nl_rates = nla_nest_start(msg, NL80211_BAND_ATTR_RATES);
	if (!nl_rates)
		return -ENOBUFS;

	for (i = 0; i < sband->n_bitrates; i++) {
		nl_rate = nla_nest_start(msg, i);
		if (!nl_rate)
			return -ENOBUFS;

		rate = &sband->bitrates[i];
		if (nla_put_u32(msg, NL80211_BITRATE_ATTR_RATE,
				rate->bitrate))
			return -ENOBUFS;
		if ((rate->flags & IEEE80211_RATE_SHORT_PREAMBLE) &&
		    nla_put_flag(msg,
				 NL80211_BITRATE_ATTR_2GHZ_SHORTPREAMBLE))
			return -ENOBUFS;

		nla_nest_end(msg, nl_rate);
	}

	nla_nest_end(msg, nl_rates);

	return 0;
}

static int
nl80211_send_mgmt_stypes(struct sk_buff *msg,
			 const struct ieee80211_txrx_stypes *mgmt_stypes)
{
	u16 stypes;
	struct nlattr *nl_ftypes, *nl_ifs;
	enum nl80211_iftype ift;
	int i;

	if (!mgmt_stypes)
		return 0;

	nl_ifs = nla_nest_start(msg, NL80211_ATTR_TX_FRAME_TYPES);
	if (!nl_ifs)
		return -ENOBUFS;

	for (ift = 0; ift < NUM_NL80211_IFTYPES; ift++) {
		nl_ftypes = nla_nest_start(msg, ift);
		if (!nl_ftypes)
			return -ENOBUFS;
		i = 0;
		stypes = mgmt_stypes[ift].tx;
		while (stypes) {
			if ((stypes & 1) &&
			    nla_put_u16(msg, NL80211_ATTR_FRAME_TYPE,
					(i << 4) | IEEE80211_FTYPE_MGMT))
				return -ENOBUFS;
			stypes >>= 1;
			i++;
		}
		nla_nest_end(msg, nl_ftypes);
	}

	nla_nest_end(msg, nl_ifs);

	nl_ifs = nla_nest_start(msg, NL80211_ATTR_RX_FRAME_TYPES);
	if (!nl_ifs)
		return -ENOBUFS;

	for (ift = 0; ift < NUM_NL80211_IFTYPES; ift++) {
		nl_ftypes = nla_nest_start(msg, ift);
		if (!nl_ftypes)
			return -ENOBUFS;
		i = 0;
		stypes = mgmt_stypes[ift].rx;
		while (stypes) {
			if ((stypes & 1) &&
			    nla_put_u16(msg, NL80211_ATTR_FRAME_TYPE,
					(i << 4) | IEEE80211_FTYPE_MGMT))
				return -ENOBUFS;
			stypes >>= 1;
			i++;
		}
		nla_nest_end(msg, nl_ftypes);
	}
	nla_nest_end(msg, nl_ifs);

	return 0;
}

struct nl80211_dump_wiphy_state {
	s64 filter_wiphy;
	long start;
	long split_start, band_start, chan_start;
	bool split;
};

static int nl80211_send_wiphy(struct cfg80211_registered_device *rdev,
			      struct sk_buff *msg, u32 portid, u32 seq,
			      int flags, struct nl80211_dump_wiphy_state *state)
{
	void *hdr;
	struct nlattr *nl_bands, *nl_band;
	struct nlattr *nl_freqs, *nl_freq;
	struct nlattr *nl_cmds;
	enum ieee80211_band band;
	struct ieee80211_channel *chan;
	int i;
	const struct ieee80211_txrx_stypes *mgmt_stypes =
				rdev->wiphy.mgmt_stypes;
	u32 features;

	hdr = nl80211hdr_put(msg, portid, seq, flags, NL80211_CMD_NEW_WIPHY);
	if (!hdr)
		return -ENOBUFS;

	if (WARN_ON(!state))
		return -EINVAL;

	if (nla_put_u32(msg, NL80211_ATTR_WIPHY, rdev->wiphy_idx) ||
	    nla_put_string(msg, NL80211_ATTR_WIPHY_NAME,
			   wiphy_name(&rdev->wiphy)) ||
	    nla_put_u32(msg, NL80211_ATTR_GENERATION,
			cfg80211_rdev_list_generation))
		goto nla_put_failure;

	switch (state->split_start) {
	case 0:
		if (nla_put_u8(msg, NL80211_ATTR_WIPHY_RETRY_SHORT,
			       rdev->wiphy.retry_short) ||
		    nla_put_u8(msg, NL80211_ATTR_WIPHY_RETRY_LONG,
			       rdev->wiphy.retry_long) ||
		    nla_put_u32(msg, NL80211_ATTR_WIPHY_FRAG_THRESHOLD,
				rdev->wiphy.frag_threshold) ||
		    nla_put_u32(msg, NL80211_ATTR_WIPHY_RTS_THRESHOLD,
				rdev->wiphy.rts_threshold) ||
		    nla_put_u8(msg, NL80211_ATTR_WIPHY_COVERAGE_CLASS,
			       rdev->wiphy.coverage_class) ||
		    nla_put_u8(msg, NL80211_ATTR_MAX_NUM_SCAN_SSIDS,
			       rdev->wiphy.max_scan_ssids) ||
		    nla_put_u8(msg, NL80211_ATTR_MAX_NUM_SCHED_SCAN_SSIDS,
			       rdev->wiphy.max_sched_scan_ssids) ||
		    nla_put_u16(msg, NL80211_ATTR_MAX_SCAN_IE_LEN,
				rdev->wiphy.max_scan_ie_len) ||
		    nla_put_u16(msg, NL80211_ATTR_MAX_SCHED_SCAN_IE_LEN,
				rdev->wiphy.max_sched_scan_ie_len) ||
		    nla_put_u8(msg, NL80211_ATTR_MAX_MATCH_SETS,
			       rdev->wiphy.max_match_sets))
			goto nla_put_failure;

		if ((rdev->wiphy.flags & WIPHY_FLAG_IBSS_RSN) &&
		    nla_put_flag(msg, NL80211_ATTR_SUPPORT_IBSS_RSN))
			goto nla_put_failure;
		if ((rdev->wiphy.flags & WIPHY_FLAG_MESH_AUTH) &&
		    nla_put_flag(msg, NL80211_ATTR_SUPPORT_MESH_AUTH))
			goto nla_put_failure;
		if ((rdev->wiphy.flags & WIPHY_FLAG_AP_UAPSD) &&
		    nla_put_flag(msg, NL80211_ATTR_SUPPORT_AP_UAPSD))
			goto nla_put_failure;
		if ((rdev->wiphy.flags & WIPHY_FLAG_SUPPORTS_FW_ROAM) &&
		    nla_put_flag(msg, NL80211_ATTR_ROAM_SUPPORT))
			goto nla_put_failure;
		if ((rdev->wiphy.flags & WIPHY_FLAG_SUPPORTS_TDLS) &&
		    nla_put_flag(msg, NL80211_ATTR_TDLS_SUPPORT))
			goto nla_put_failure;
		if ((rdev->wiphy.flags & WIPHY_FLAG_TDLS_EXTERNAL_SETUP) &&
		    nla_put_flag(msg, NL80211_ATTR_TDLS_EXTERNAL_SETUP))
			goto nla_put_failure;
		state->split_start++;
		if (state->split)
			break;
	case 1:
		if (nla_put(msg, NL80211_ATTR_CIPHER_SUITES,
			    sizeof(u32) * rdev->wiphy.n_cipher_suites,
			    rdev->wiphy.cipher_suites))
			goto nla_put_failure;

		if (nla_put_u8(msg, NL80211_ATTR_MAX_NUM_PMKIDS,
			       rdev->wiphy.max_num_pmkids))
			goto nla_put_failure;

		if ((rdev->wiphy.flags & WIPHY_FLAG_CONTROL_PORT_PROTOCOL) &&
		    nla_put_flag(msg, NL80211_ATTR_CONTROL_PORT_ETHERTYPE))
			goto nla_put_failure;

		if (nla_put_u32(msg, NL80211_ATTR_WIPHY_ANTENNA_AVAIL_TX,
				rdev->wiphy.available_antennas_tx) ||
		    nla_put_u32(msg, NL80211_ATTR_WIPHY_ANTENNA_AVAIL_RX,
				rdev->wiphy.available_antennas_rx))
			goto nla_put_failure;

		if ((rdev->wiphy.flags & WIPHY_FLAG_AP_PROBE_RESP_OFFLOAD) &&
		    nla_put_u32(msg, NL80211_ATTR_PROBE_RESP_OFFLOAD,
				rdev->wiphy.probe_resp_offload))
			goto nla_put_failure;

		if ((rdev->wiphy.available_antennas_tx ||
		     rdev->wiphy.available_antennas_rx) &&
		    rdev->ops->get_antenna) {
			u32 tx_ant = 0, rx_ant = 0;
			int res;
			res = rdev_get_antenna(rdev, &tx_ant, &rx_ant);
			if (!res) {
				if (nla_put_u32(msg,
						NL80211_ATTR_WIPHY_ANTENNA_TX,
						tx_ant) ||
				    nla_put_u32(msg,
						NL80211_ATTR_WIPHY_ANTENNA_RX,
						rx_ant))
					goto nla_put_failure;
			}
		}

		state->split_start++;
		if (state->split)
			break;
	case 2:
		if (nl80211_put_iftypes(msg, NL80211_ATTR_SUPPORTED_IFTYPES,
					rdev->wiphy.interface_modes))
				goto nla_put_failure;
		state->split_start++;
		if (state->split)
			break;
	case 3:
		nl_bands = nla_nest_start(msg, NL80211_ATTR_WIPHY_BANDS);
		if (!nl_bands)
			goto nla_put_failure;

		for (band = state->band_start;
		     band < IEEE80211_NUM_BANDS; band++) {
			struct ieee80211_supported_band *sband;

			sband = rdev->wiphy.bands[band];

			if (!sband)
				continue;

			nl_band = nla_nest_start(msg, band);
			if (!nl_band)
				goto nla_put_failure;

			switch (state->chan_start) {
			case 0:
				if (nl80211_send_band_rateinfo(msg, sband))
					goto nla_put_failure;
				state->chan_start++;
				if (state->split)
					break;
			default:
				/* add frequencies */
				nl_freqs = nla_nest_start(
					msg, NL80211_BAND_ATTR_FREQS);
				if (!nl_freqs)
					goto nla_put_failure;

				for (i = state->chan_start - 1;
				     i < sband->n_channels;
				     i++) {
					nl_freq = nla_nest_start(msg, i);
					if (!nl_freq)
						goto nla_put_failure;

					chan = &sband->channels[i];

					if (nl80211_msg_put_channel(
							msg, chan,
							state->split))
						goto nla_put_failure;

					nla_nest_end(msg, nl_freq);
					if (state->split)
						break;
				}
				if (i < sband->n_channels)
					state->chan_start = i + 2;
				else
					state->chan_start = 0;
				nla_nest_end(msg, nl_freqs);
			}

			nla_nest_end(msg, nl_band);

			if (state->split) {
				/* start again here */
				if (state->chan_start)
					band--;
				break;
			}
		}
		nla_nest_end(msg, nl_bands);

		if (band < IEEE80211_NUM_BANDS)
			state->band_start = band + 1;
		else
			state->band_start = 0;

		/* if bands & channels are done, continue outside */
		if (state->band_start == 0 && state->chan_start == 0)
			state->split_start++;
		if (state->split)
			break;
	case 4:
		nl_cmds = nla_nest_start(msg, NL80211_ATTR_SUPPORTED_COMMANDS);
		if (!nl_cmds)
			goto nla_put_failure;

		i = 0;
#define CMD(op, n)							\
		 do {							\
			if (rdev->ops->op) {				\
				i++;					\
				if (nla_put_u32(msg, i, NL80211_CMD_ ## n)) \
					goto nla_put_failure;		\
			}						\
		} while (0)

		CMD(add_virtual_intf, NEW_INTERFACE);
		CMD(change_virtual_intf, SET_INTERFACE);
		CMD(add_key, NEW_KEY);
		CMD(start_ap, START_AP);
		CMD(add_station, NEW_STATION);
		CMD(add_mpath, NEW_MPATH);
		CMD(update_mesh_config, SET_MESH_CONFIG);
		CMD(change_bss, SET_BSS);
		CMD(auth, AUTHENTICATE);
		CMD(assoc, ASSOCIATE);
		CMD(deauth, DEAUTHENTICATE);
		CMD(disassoc, DISASSOCIATE);
		CMD(join_ibss, JOIN_IBSS);
		CMD(join_mesh, JOIN_MESH);
		CMD(set_pmksa, SET_PMKSA);
		CMD(del_pmksa, DEL_PMKSA);
		CMD(flush_pmksa, FLUSH_PMKSA);
		if (rdev->wiphy.flags & WIPHY_FLAG_HAS_REMAIN_ON_CHANNEL)
			CMD(remain_on_channel, REMAIN_ON_CHANNEL);
		CMD(set_bitrate_mask, SET_TX_BITRATE_MASK);
		CMD(mgmt_tx, FRAME);
		CMD(mgmt_tx_cancel_wait, FRAME_WAIT_CANCEL);
		if (rdev->wiphy.flags & WIPHY_FLAG_NETNS_OK) {
			i++;
			if (nla_put_u32(msg, i, NL80211_CMD_SET_WIPHY_NETNS))
				goto nla_put_failure;
		}
		if (rdev->ops->set_monitor_channel || rdev->ops->start_ap ||
		    rdev->ops->join_mesh) {
			i++;
			if (nla_put_u32(msg, i, NL80211_CMD_SET_CHANNEL))
				goto nla_put_failure;
		}
		CMD(set_wds_peer, SET_WDS_PEER);
		if (rdev->wiphy.flags & WIPHY_FLAG_SUPPORTS_TDLS) {
			CMD(tdls_mgmt, TDLS_MGMT);
			CMD(tdls_oper, TDLS_OPER);
		}
		if (rdev->wiphy.flags & WIPHY_FLAG_SUPPORTS_SCHED_SCAN)
			CMD(sched_scan_start, START_SCHED_SCAN);
		CMD(probe_client, PROBE_CLIENT);
		CMD(set_noack_map, SET_NOACK_MAP);
		if (rdev->wiphy.flags & WIPHY_FLAG_REPORTS_OBSS) {
			i++;
			if (nla_put_u32(msg, i, NL80211_CMD_REGISTER_BEACONS))
				goto nla_put_failure;
		}
		CMD(start_p2p_device, START_P2P_DEVICE);
		CMD(set_mcast_rate, SET_MCAST_RATE);
		if (state->split) {
			CMD(crit_proto_start, CRIT_PROTOCOL_START);
			CMD(crit_proto_stop, CRIT_PROTOCOL_STOP);
			if (rdev->wiphy.flags & WIPHY_FLAG_HAS_CHANNEL_SWITCH)
				CMD(channel_switch, CHANNEL_SWITCH);
		}
		CMD(set_qos_map, SET_QOS_MAP);

#ifdef CONFIG_NL80211_TESTMODE
		CMD(testmode_cmd, TESTMODE);
#endif

#undef CMD

		if (rdev->ops->connect || rdev->ops->auth) {
			i++;
			if (nla_put_u32(msg, i, NL80211_CMD_CONNECT))
				goto nla_put_failure;
		}

		if (rdev->ops->disconnect || rdev->ops->deauth) {
			i++;
			if (nla_put_u32(msg, i, NL80211_CMD_DISCONNECT))
				goto nla_put_failure;
		}

		nla_nest_end(msg, nl_cmds);
		state->split_start++;
		if (state->split)
			break;
	case 5:
		if (rdev->ops->remain_on_channel &&
		    (rdev->wiphy.flags & WIPHY_FLAG_HAS_REMAIN_ON_CHANNEL) &&
		    nla_put_u32(msg,
				NL80211_ATTR_MAX_REMAIN_ON_CHANNEL_DURATION,
				rdev->wiphy.max_remain_on_channel_duration))
			goto nla_put_failure;

		if ((rdev->wiphy.flags & WIPHY_FLAG_OFFCHAN_TX) &&
		    nla_put_flag(msg, NL80211_ATTR_OFFCHANNEL_TX_OK))
			goto nla_put_failure;

		if (nl80211_send_mgmt_stypes(msg, mgmt_stypes))
			goto nla_put_failure;
		state->split_start++;
		if (state->split)
			break;
	case 6:
#ifdef CONFIG_PM
		if (nl80211_send_wowlan(msg, rdev, state->split))
			goto nla_put_failure;
		state->split_start++;
		if (state->split)
			break;
#else
		state->split_start++;
#endif
	case 7:
		if (nl80211_put_iftypes(msg, NL80211_ATTR_SOFTWARE_IFTYPES,
					rdev->wiphy.software_iftypes))
			goto nla_put_failure;

		if (nl80211_put_iface_combinations(&rdev->wiphy, msg,
						   state->split))
			goto nla_put_failure;

		state->split_start++;
		if (state->split)
			break;
	case 8:
		if ((rdev->wiphy.flags & WIPHY_FLAG_HAVE_AP_SME) &&
		    nla_put_u32(msg, NL80211_ATTR_DEVICE_AP_SME,
				rdev->wiphy.ap_sme_capa))
			goto nla_put_failure;

		features = rdev->wiphy.features;
		/*
		 * We can only add the per-channel limit information if the
		 * dump is split, otherwise it makes it too big. Therefore
		 * only advertise it in that case.
		 */
		if (state->split)
			features |= NL80211_FEATURE_ADVERTISE_CHAN_LIMITS;
		if (nla_put_u32(msg, NL80211_ATTR_FEATURE_FLAGS, features))
			goto nla_put_failure;

		if (rdev->wiphy.ht_capa_mod_mask &&
		    nla_put(msg, NL80211_ATTR_HT_CAPABILITY_MASK,
			    sizeof(*rdev->wiphy.ht_capa_mod_mask),
			    rdev->wiphy.ht_capa_mod_mask))
			goto nla_put_failure;

		if (rdev->wiphy.flags & WIPHY_FLAG_HAVE_AP_SME &&
		    rdev->wiphy.max_acl_mac_addrs &&
		    nla_put_u32(msg, NL80211_ATTR_MAC_ACL_MAX,
				rdev->wiphy.max_acl_mac_addrs))
			goto nla_put_failure;

		/*
		 * Any information below this point is only available to
		 * applications that can deal with it being split. This
		 * helps ensure that newly added capabilities don't break
		 * older tools by overrunning their buffers.
		 *
		 * We still increment split_start so that in the split
		 * case we'll continue with more data in the next round,
		 * but break unconditionally so unsplit data stops here.
		 */
		state->split_start++;
		break;
	case 9:
		if (rdev->wiphy.extended_capabilities &&
		    (nla_put(msg, NL80211_ATTR_EXT_CAPA,
			     rdev->wiphy.extended_capabilities_len,
			     rdev->wiphy.extended_capabilities) ||
		     nla_put(msg, NL80211_ATTR_EXT_CAPA_MASK,
			     rdev->wiphy.extended_capabilities_len,
			     rdev->wiphy.extended_capabilities_mask)))
			goto nla_put_failure;

		if (rdev->wiphy.vht_capa_mod_mask &&
		    nla_put(msg, NL80211_ATTR_VHT_CAPABILITY_MASK,
			    sizeof(*rdev->wiphy.vht_capa_mod_mask),
			    rdev->wiphy.vht_capa_mod_mask))
			goto nla_put_failure;

		state->split_start++;
		break;
	case 10:
		if (nl80211_send_coalesce(msg, rdev))
			goto nla_put_failure;

		if ((rdev->wiphy.flags & WIPHY_FLAG_SUPPORTS_5_10_MHZ) &&
		    (nla_put_flag(msg, NL80211_ATTR_SUPPORT_5_MHZ) ||
		     nla_put_flag(msg, NL80211_ATTR_SUPPORT_10_MHZ)))
			goto nla_put_failure;

		if (rdev->wiphy.max_ap_assoc_sta &&
		    nla_put_u32(msg, NL80211_ATTR_MAX_AP_ASSOC_STA,
				rdev->wiphy.max_ap_assoc_sta))
			goto nla_put_failure;

		state->split_start++;
		break;
	case 11:
		if (rdev->wiphy.n_vendor_commands) {
			const struct nl80211_vendor_cmd_info *info;
			struct nlattr *nested;

			nested = nla_nest_start(msg, NL80211_ATTR_VENDOR_DATA);
			if (!nested)
				goto nla_put_failure;

			for (i = 0; i < rdev->wiphy.n_vendor_commands; i++) {
				info = &rdev->wiphy.vendor_commands[i].info;
				if (nla_put(msg, i + 1, sizeof(*info), info))
					goto nla_put_failure;
			}
			nla_nest_end(msg, nested);
		}

		if (rdev->wiphy.n_vendor_events) {
			const struct nl80211_vendor_cmd_info *info;
			struct nlattr *nested;

			nested = nla_nest_start(msg,
						NL80211_ATTR_VENDOR_EVENTS);
			if (!nested)
				goto nla_put_failure;

			for (i = 0; i < rdev->wiphy.n_vendor_events; i++) {
				info = &rdev->wiphy.vendor_events[i];
				if (nla_put(msg, i + 1, sizeof(*info), info))
					goto nla_put_failure;
			}
			nla_nest_end(msg, nested);
		}
		state->split_start++;
		break;
	case 12:
		if (rdev->wiphy.flags & WIPHY_FLAG_HAS_CHANNEL_SWITCH &&
		    nla_put_u8(msg, NL80211_ATTR_MAX_CSA_COUNTERS,
			       rdev->wiphy.max_num_csa_counters))
			goto nla_put_failure;

		/* done */
		state->split_start = 0;
		break;
	}
	return genlmsg_end(msg, hdr);

 nla_put_failure:
	genlmsg_cancel(msg, hdr);
	return -EMSGSIZE;
}

static int nl80211_dump_wiphy_parse(struct sk_buff *skb,
				    struct netlink_callback *cb,
				    struct nl80211_dump_wiphy_state *state)
{
	struct nlattr **tb = nl80211_fam.attrbuf;
	int ret = nlmsg_parse(cb->nlh, GENL_HDRLEN + nl80211_fam.hdrsize,
			      tb, nl80211_fam.maxattr, nl80211_policy);
	/* ignore parse errors for backward compatibility */
	if (ret)
		return 0;

	state->split = tb[NL80211_ATTR_SPLIT_WIPHY_DUMP];
	if (tb[NL80211_ATTR_WIPHY])
		state->filter_wiphy = nla_get_u32(tb[NL80211_ATTR_WIPHY]);
	if (tb[NL80211_ATTR_WDEV])
		state->filter_wiphy = nla_get_u64(tb[NL80211_ATTR_WDEV]) >> 32;
	if (tb[NL80211_ATTR_IFINDEX]) {
		struct net_device *netdev;
		struct cfg80211_registered_device *rdev;
		int ifidx = nla_get_u32(tb[NL80211_ATTR_IFINDEX]);

		netdev = __dev_get_by_index(sock_net(skb->sk), ifidx);
		if (!netdev)
			return -ENODEV;
		if (netdev->ieee80211_ptr) {
			rdev = wiphy_to_rdev(
				netdev->ieee80211_ptr->wiphy);
			state->filter_wiphy = rdev->wiphy_idx;
		}
	}

	return 0;
}

static int nl80211_dump_wiphy(struct sk_buff *skb, struct netlink_callback *cb)
{
	int idx = 0, ret;
	struct nl80211_dump_wiphy_state *state = (void *)cb->args[0];
	struct cfg80211_registered_device *rdev;

	rtnl_lock();
	if (!state) {
		state = kzalloc(sizeof(*state), GFP_KERNEL);
		if (!state) {
			rtnl_unlock();
			return -ENOMEM;
		}
		state->filter_wiphy = -1;
		ret = nl80211_dump_wiphy_parse(skb, cb, state);
		if (ret) {
			kfree(state);
			rtnl_unlock();
			return ret;
		}
		cb->args[0] = (long)state;
	}

	list_for_each_entry(rdev, &cfg80211_rdev_list, list) {
		if (!net_eq(wiphy_net(&rdev->wiphy), sock_net(skb->sk)))
			continue;
		if (++idx <= state->start)
			continue;
		if (state->filter_wiphy != -1 &&
		    state->filter_wiphy != rdev->wiphy_idx)
			continue;
		/* attempt to fit multiple wiphy data chunks into the skb */
		do {
			ret = nl80211_send_wiphy(rdev, skb,
						 NETLINK_CB(cb->skb).portid,
						 cb->nlh->nlmsg_seq,
						 NLM_F_MULTI, state);
			if (ret < 0) {
				/*
				 * If sending the wiphy data didn't fit (ENOBUFS
				 * or EMSGSIZE returned), this SKB is still
				 * empty (so it's not too big because another
				 * wiphy dataset is already in the skb) and
				 * we've not tried to adjust the dump allocation
				 * yet ... then adjust the alloc size to be
				 * bigger, and return 1 but with the empty skb.
				 * This results in an empty message being RX'ed
				 * in userspace, but that is ignored.
				 *
				 * We can then retry with the larger buffer.
				 */
				if ((ret == -ENOBUFS || ret == -EMSGSIZE) &&
				    !skb->len && !state->split &&
				    cb->min_dump_alloc < 4096) {
					cb->min_dump_alloc = 4096;
					state->split_start = 0;
					rtnl_unlock();
					return 1;
				}
				idx--;
				break;
			}
		} while (state->split_start > 0);
		break;
	}
	rtnl_unlock();

	state->start = idx;

	return skb->len;
}

static int nl80211_dump_wiphy_done(struct netlink_callback *cb)
{
	kfree((void *)cb->args[0]);
	return 0;
}

static int nl80211_get_wiphy(struct sk_buff *skb, struct genl_info *info)
{
	struct sk_buff *msg;
	struct cfg80211_registered_device *rdev = info->user_ptr[0];
	struct nl80211_dump_wiphy_state state = {};

	msg = nlmsg_new(4096, GFP_KERNEL);
	if (!msg)
		return -ENOMEM;

	if (nl80211_send_wiphy(rdev, msg, info->snd_portid, info->snd_seq, 0,
			       &state) < 0) {
		nlmsg_free(msg);
		return -ENOBUFS;
	}

	return genlmsg_reply(msg, info);
}

static const struct nla_policy txq_params_policy[NL80211_TXQ_ATTR_MAX + 1] = {
	[NL80211_TXQ_ATTR_QUEUE]		= { .type = NLA_U8 },
	[NL80211_TXQ_ATTR_TXOP]			= { .type = NLA_U16 },
	[NL80211_TXQ_ATTR_CWMIN]		= { .type = NLA_U16 },
	[NL80211_TXQ_ATTR_CWMAX]		= { .type = NLA_U16 },
	[NL80211_TXQ_ATTR_AIFS]			= { .type = NLA_U8 },
};

static int parse_txq_params(struct nlattr *tb[],
			    struct ieee80211_txq_params *txq_params)
{
	if (!tb[NL80211_TXQ_ATTR_AC] || !tb[NL80211_TXQ_ATTR_TXOP] ||
	    !tb[NL80211_TXQ_ATTR_CWMIN] || !tb[NL80211_TXQ_ATTR_CWMAX] ||
	    !tb[NL80211_TXQ_ATTR_AIFS])
		return -EINVAL;

	txq_params->ac = nla_get_u8(tb[NL80211_TXQ_ATTR_AC]);
	txq_params->txop = nla_get_u16(tb[NL80211_TXQ_ATTR_TXOP]);
	txq_params->cwmin = nla_get_u16(tb[NL80211_TXQ_ATTR_CWMIN]);
	txq_params->cwmax = nla_get_u16(tb[NL80211_TXQ_ATTR_CWMAX]);
	txq_params->aifs = nla_get_u8(tb[NL80211_TXQ_ATTR_AIFS]);

	if (txq_params->ac >= NL80211_NUM_ACS)
		return -EINVAL;

	return 0;
}

static bool nl80211_can_set_dev_channel(struct wireless_dev *wdev)
{
	/*
	 * You can only set the channel explicitly for WDS interfaces,
	 * all others have their channel managed via their respective
	 * "establish a connection" command (connect, join, ...)
	 *
	 * For AP/GO and mesh mode, the channel can be set with the
	 * channel userspace API, but is only stored and passed to the
	 * low-level driver when the AP starts or the mesh is joined.
	 * This is for backward compatibility, userspace can also give
	 * the channel in the start-ap or join-mesh commands instead.
	 *
	 * Monitors are special as they are normally slaved to
	 * whatever else is going on, so they have their own special
	 * operation to set the monitor channel if possible.
	 */
	return !wdev ||
		wdev->iftype == NL80211_IFTYPE_AP ||
		wdev->iftype == NL80211_IFTYPE_MESH_POINT ||
		wdev->iftype == NL80211_IFTYPE_MONITOR ||
		wdev->iftype == NL80211_IFTYPE_P2P_GO;
}

static int nl80211_parse_chandef(struct cfg80211_registered_device *rdev,
				 struct genl_info *info,
				 struct cfg80211_chan_def *chandef)
{
	u32 control_freq;

	if (!info->attrs[NL80211_ATTR_WIPHY_FREQ])
		return -EINVAL;

	control_freq = nla_get_u32(info->attrs[NL80211_ATTR_WIPHY_FREQ]);

	chandef->chan = ieee80211_get_channel(&rdev->wiphy, control_freq);
	chandef->width = NL80211_CHAN_WIDTH_20_NOHT;
	chandef->center_freq1 = control_freq;
	chandef->center_freq2 = 0;

	/* Primary channel not allowed */
	if (!chandef->chan || chandef->chan->flags & IEEE80211_CHAN_DISABLED)
		return -EINVAL;

	if (info->attrs[NL80211_ATTR_WIPHY_CHANNEL_TYPE]) {
		enum nl80211_channel_type chantype;

		chantype = nla_get_u32(
				info->attrs[NL80211_ATTR_WIPHY_CHANNEL_TYPE]);

		switch (chantype) {
		case NL80211_CHAN_NO_HT:
		case NL80211_CHAN_HT20:
		case NL80211_CHAN_HT40PLUS:
		case NL80211_CHAN_HT40MINUS:
			cfg80211_chandef_create(chandef, chandef->chan,
						chantype);
			break;
		default:
			return -EINVAL;
		}
	} else if (info->attrs[NL80211_ATTR_CHANNEL_WIDTH]) {
		chandef->width =
			nla_get_u32(info->attrs[NL80211_ATTR_CHANNEL_WIDTH]);
		if (info->attrs[NL80211_ATTR_CENTER_FREQ1])
			chandef->center_freq1 =
				nla_get_u32(
					info->attrs[NL80211_ATTR_CENTER_FREQ1]);
		if (info->attrs[NL80211_ATTR_CENTER_FREQ2])
			chandef->center_freq2 =
				nla_get_u32(
					info->attrs[NL80211_ATTR_CENTER_FREQ2]);
	}

	if (!cfg80211_chandef_valid(chandef))
		return -EINVAL;

	if (!cfg80211_chandef_usable(&rdev->wiphy, chandef,
				     IEEE80211_CHAN_DISABLED))
		return -EINVAL;

	if ((chandef->width == NL80211_CHAN_WIDTH_5 ||
	     chandef->width == NL80211_CHAN_WIDTH_10) &&
	    !(rdev->wiphy.flags & WIPHY_FLAG_SUPPORTS_5_10_MHZ))
		return -EINVAL;

	return 0;
}

static int __nl80211_set_channel(struct cfg80211_registered_device *rdev,
				 struct net_device *dev,
				 struct genl_info *info)
{
	struct cfg80211_chan_def chandef;
	int result;
	enum nl80211_iftype iftype = NL80211_IFTYPE_MONITOR;
	struct wireless_dev *wdev = NULL;

	if (dev)
		wdev = dev->ieee80211_ptr;
	if (!nl80211_can_set_dev_channel(wdev))
		return -EOPNOTSUPP;
	if (wdev)
		iftype = wdev->iftype;

	result = nl80211_parse_chandef(rdev, info, &chandef);
	if (result)
		return result;

	switch (iftype) {
	case NL80211_IFTYPE_AP:
	case NL80211_IFTYPE_P2P_GO:
		if (!cfg80211_reg_can_beacon(&rdev->wiphy, &chandef, iftype)) {
			result = -EINVAL;
			break;
		}
		if (wdev->beacon_interval) {
			if (!dev || !rdev->ops->set_ap_chanwidth ||
			    !(rdev->wiphy.features &
			      NL80211_FEATURE_AP_MODE_CHAN_WIDTH_CHANGE)) {
				result = -EBUSY;
				break;
			}

			/* Only allow dynamic channel width changes */
			if (chandef.chan != wdev->preset_chandef.chan) {
				result = -EBUSY;
				break;
			}
			result = rdev_set_ap_chanwidth(rdev, dev, &chandef);
			if (result)
				break;
		}
		wdev->preset_chandef = chandef;
		result = 0;
		break;
	case NL80211_IFTYPE_MESH_POINT:
		result = cfg80211_set_mesh_channel(rdev, wdev, &chandef);
		break;
	case NL80211_IFTYPE_MONITOR:
		result = cfg80211_set_monitor_channel(rdev, &chandef);
		break;
	default:
		result = -EINVAL;
	}

	return result;
}

static int nl80211_set_channel(struct sk_buff *skb, struct genl_info *info)
{
	struct cfg80211_registered_device *rdev = info->user_ptr[0];
	struct net_device *netdev = info->user_ptr[1];

	return __nl80211_set_channel(rdev, netdev, info);
}

static int nl80211_set_wds_peer(struct sk_buff *skb, struct genl_info *info)
{
	struct cfg80211_registered_device *rdev = info->user_ptr[0];
	struct net_device *dev = info->user_ptr[1];
	struct wireless_dev *wdev = dev->ieee80211_ptr;
	const u8 *bssid;

	if (!info->attrs[NL80211_ATTR_MAC])
		return -EINVAL;

	if (netif_running(dev))
		return -EBUSY;

	if (!rdev->ops->set_wds_peer)
		return -EOPNOTSUPP;

	if (wdev->iftype != NL80211_IFTYPE_WDS)
		return -EOPNOTSUPP;

	bssid = nla_data(info->attrs[NL80211_ATTR_MAC]);
	return rdev_set_wds_peer(rdev, dev, bssid);
}


static int nl80211_set_wiphy(struct sk_buff *skb, struct genl_info *info)
{
	struct cfg80211_registered_device *rdev;
	struct net_device *netdev = NULL;
	struct wireless_dev *wdev;
	int result = 0, rem_txq_params = 0;
	struct nlattr *nl_txq_params;
	u32 changed;
	u8 retry_short = 0, retry_long = 0;
	u32 frag_threshold = 0, rts_threshold = 0;
	u8 coverage_class = 0;

	ASSERT_RTNL();

	/*
	 * Try to find the wiphy and netdev. Normally this
	 * function shouldn't need the netdev, but this is
	 * done for backward compatibility -- previously
	 * setting the channel was done per wiphy, but now
	 * it is per netdev. Previous userland like hostapd
	 * also passed a netdev to set_wiphy, so that it is
	 * possible to let that go to the right netdev!
	 */

	if (info->attrs[NL80211_ATTR_IFINDEX]) {
		int ifindex = nla_get_u32(info->attrs[NL80211_ATTR_IFINDEX]);

		netdev = __dev_get_by_index(genl_info_net(info), ifindex);
		if (netdev && netdev->ieee80211_ptr)
			rdev = wiphy_to_rdev(netdev->ieee80211_ptr->wiphy);
		else
			netdev = NULL;
	}

	if (!netdev) {
		rdev = __cfg80211_rdev_from_attrs(genl_info_net(info),
						  info->attrs);
		if (IS_ERR(rdev))
			return PTR_ERR(rdev);
		wdev = NULL;
		netdev = NULL;
		result = 0;
	} else
		wdev = netdev->ieee80211_ptr;

	/*
	 * end workaround code, by now the rdev is available
	 * and locked, and wdev may or may not be NULL.
	 */

	if (info->attrs[NL80211_ATTR_WIPHY_NAME])
		result = cfg80211_dev_rename(
			rdev, nla_data(info->attrs[NL80211_ATTR_WIPHY_NAME]));

	if (result)
		return result;

	if (info->attrs[NL80211_ATTR_WIPHY_TXQ_PARAMS]) {
		struct ieee80211_txq_params txq_params;
		struct nlattr *tb[NL80211_TXQ_ATTR_MAX + 1];

		if (!rdev->ops->set_txq_params)
			return -EOPNOTSUPP;

		if (!netdev)
			return -EINVAL;

		if (netdev->ieee80211_ptr->iftype != NL80211_IFTYPE_AP &&
		    netdev->ieee80211_ptr->iftype != NL80211_IFTYPE_P2P_GO)
			return -EINVAL;

		if (!netif_running(netdev))
			return -ENETDOWN;

		nla_for_each_nested(nl_txq_params,
				    info->attrs[NL80211_ATTR_WIPHY_TXQ_PARAMS],
				    rem_txq_params) {
			result = nla_parse(tb, NL80211_TXQ_ATTR_MAX,
					   nla_data(nl_txq_params),
					   nla_len(nl_txq_params),
					   txq_params_policy);
			if (result)
				return result;
			result = parse_txq_params(tb, &txq_params);
			if (result)
				return result;

			result = rdev_set_txq_params(rdev, netdev,
						     &txq_params);
			if (result)
				return result;
		}
	}

	if (info->attrs[NL80211_ATTR_WIPHY_FREQ]) {
		result = __nl80211_set_channel(
			rdev,
			nl80211_can_set_dev_channel(wdev) ? netdev : NULL,
			info);
		if (result)
			return result;
	}

	if (info->attrs[NL80211_ATTR_WIPHY_TX_POWER_SETTING]) {
		struct wireless_dev *txp_wdev = wdev;
		enum nl80211_tx_power_setting type;
		int idx, mbm = 0;

		if (!(rdev->wiphy.features & NL80211_FEATURE_VIF_TXPOWER))
			txp_wdev = NULL;

		if (!rdev->ops->set_tx_power)
			return -EOPNOTSUPP;

		idx = NL80211_ATTR_WIPHY_TX_POWER_SETTING;
		type = nla_get_u32(info->attrs[idx]);

		if (!info->attrs[NL80211_ATTR_WIPHY_TX_POWER_LEVEL] &&
		    (type != NL80211_TX_POWER_AUTOMATIC))
			return -EINVAL;

		if (type != NL80211_TX_POWER_AUTOMATIC) {
			idx = NL80211_ATTR_WIPHY_TX_POWER_LEVEL;
			mbm = nla_get_u32(info->attrs[idx]);
		}

		result = rdev_set_tx_power(rdev, txp_wdev, type, mbm);
		if (result)
			return result;
	}

	if (info->attrs[NL80211_ATTR_WIPHY_ANTENNA_TX] &&
	    info->attrs[NL80211_ATTR_WIPHY_ANTENNA_RX]) {
		u32 tx_ant, rx_ant;
		if ((!rdev->wiphy.available_antennas_tx &&
		     !rdev->wiphy.available_antennas_rx) ||
		    !rdev->ops->set_antenna)
			return -EOPNOTSUPP;

		tx_ant = nla_get_u32(info->attrs[NL80211_ATTR_WIPHY_ANTENNA_TX]);
		rx_ant = nla_get_u32(info->attrs[NL80211_ATTR_WIPHY_ANTENNA_RX]);

		/* reject antenna configurations which don't match the
		 * available antenna masks, except for the "all" mask */
		if ((~tx_ant && (tx_ant & ~rdev->wiphy.available_antennas_tx)) ||
		    (~rx_ant && (rx_ant & ~rdev->wiphy.available_antennas_rx)))
			return -EINVAL;

		tx_ant = tx_ant & rdev->wiphy.available_antennas_tx;
		rx_ant = rx_ant & rdev->wiphy.available_antennas_rx;

		result = rdev_set_antenna(rdev, tx_ant, rx_ant);
		if (result)
			return result;
	}

	changed = 0;

	if (info->attrs[NL80211_ATTR_WIPHY_RETRY_SHORT]) {
		retry_short = nla_get_u8(
			info->attrs[NL80211_ATTR_WIPHY_RETRY_SHORT]);
		if (retry_short == 0)
			return -EINVAL;

		changed |= WIPHY_PARAM_RETRY_SHORT;
	}

	if (info->attrs[NL80211_ATTR_WIPHY_RETRY_LONG]) {
		retry_long = nla_get_u8(
			info->attrs[NL80211_ATTR_WIPHY_RETRY_LONG]);
		if (retry_long == 0)
			return -EINVAL;

		changed |= WIPHY_PARAM_RETRY_LONG;
	}

	if (info->attrs[NL80211_ATTR_WIPHY_FRAG_THRESHOLD]) {
		frag_threshold = nla_get_u32(
			info->attrs[NL80211_ATTR_WIPHY_FRAG_THRESHOLD]);
		if (frag_threshold < 256)
			return -EINVAL;

		if (frag_threshold != (u32) -1) {
			/*
			 * Fragments (apart from the last one) are required to
			 * have even length. Make the fragmentation code
			 * simpler by stripping LSB should someone try to use
			 * odd threshold value.
			 */
			frag_threshold &= ~0x1;
		}
		changed |= WIPHY_PARAM_FRAG_THRESHOLD;
	}

	if (info->attrs[NL80211_ATTR_WIPHY_RTS_THRESHOLD]) {
		rts_threshold = nla_get_u32(
			info->attrs[NL80211_ATTR_WIPHY_RTS_THRESHOLD]);
		changed |= WIPHY_PARAM_RTS_THRESHOLD;
	}

	if (info->attrs[NL80211_ATTR_WIPHY_COVERAGE_CLASS]) {
		coverage_class = nla_get_u8(
			info->attrs[NL80211_ATTR_WIPHY_COVERAGE_CLASS]);
		changed |= WIPHY_PARAM_COVERAGE_CLASS;
	}

	if (changed) {
		u8 old_retry_short, old_retry_long;
		u32 old_frag_threshold, old_rts_threshold;
		u8 old_coverage_class;

		if (!rdev->ops->set_wiphy_params)
			return -EOPNOTSUPP;

		old_retry_short = rdev->wiphy.retry_short;
		old_retry_long = rdev->wiphy.retry_long;
		old_frag_threshold = rdev->wiphy.frag_threshold;
		old_rts_threshold = rdev->wiphy.rts_threshold;
		old_coverage_class = rdev->wiphy.coverage_class;

		if (changed & WIPHY_PARAM_RETRY_SHORT)
			rdev->wiphy.retry_short = retry_short;
		if (changed & WIPHY_PARAM_RETRY_LONG)
			rdev->wiphy.retry_long = retry_long;
		if (changed & WIPHY_PARAM_FRAG_THRESHOLD)
			rdev->wiphy.frag_threshold = frag_threshold;
		if (changed & WIPHY_PARAM_RTS_THRESHOLD)
			rdev->wiphy.rts_threshold = rts_threshold;
		if (changed & WIPHY_PARAM_COVERAGE_CLASS)
			rdev->wiphy.coverage_class = coverage_class;

		result = rdev_set_wiphy_params(rdev, changed);
		if (result) {
			rdev->wiphy.retry_short = old_retry_short;
			rdev->wiphy.retry_long = old_retry_long;
			rdev->wiphy.frag_threshold = old_frag_threshold;
			rdev->wiphy.rts_threshold = old_rts_threshold;
			rdev->wiphy.coverage_class = old_coverage_class;
		}
	}
	return 0;
}

static inline u64 wdev_id(struct wireless_dev *wdev)
{
	return (u64)wdev->identifier |
	       ((u64)wiphy_to_rdev(wdev->wiphy)->wiphy_idx << 32);
}

static int nl80211_send_chandef(struct sk_buff *msg,
				const struct cfg80211_chan_def *chandef)
{
	WARN_ON(!cfg80211_chandef_valid(chandef));

	if (nla_put_u32(msg, NL80211_ATTR_WIPHY_FREQ,
			chandef->chan->center_freq))
		return -ENOBUFS;
	switch (chandef->width) {
	case NL80211_CHAN_WIDTH_20_NOHT:
	case NL80211_CHAN_WIDTH_20:
	case NL80211_CHAN_WIDTH_40:
		if (nla_put_u32(msg, NL80211_ATTR_WIPHY_CHANNEL_TYPE,
				cfg80211_get_chandef_type(chandef)))
			return -ENOBUFS;
		break;
	default:
		break;
	}
	if (nla_put_u32(msg, NL80211_ATTR_CHANNEL_WIDTH, chandef->width))
		return -ENOBUFS;
	if (nla_put_u32(msg, NL80211_ATTR_CENTER_FREQ1, chandef->center_freq1))
		return -ENOBUFS;
	if (chandef->center_freq2 &&
	    nla_put_u32(msg, NL80211_ATTR_CENTER_FREQ2, chandef->center_freq2))
		return -ENOBUFS;
	return 0;
}

static int nl80211_send_iface(struct sk_buff *msg, u32 portid, u32 seq, int flags,
			      struct cfg80211_registered_device *rdev,
			      struct wireless_dev *wdev)
{
	struct net_device *dev = wdev->netdev;
	void *hdr;

	hdr = nl80211hdr_put(msg, portid, seq, flags, NL80211_CMD_NEW_INTERFACE);
	if (!hdr)
		return -1;

	if (dev &&
	    (nla_put_u32(msg, NL80211_ATTR_IFINDEX, dev->ifindex) ||
	     nla_put_string(msg, NL80211_ATTR_IFNAME, dev->name)))
		goto nla_put_failure;

	if (nla_put_u32(msg, NL80211_ATTR_WIPHY, rdev->wiphy_idx) ||
	    nla_put_u32(msg, NL80211_ATTR_IFTYPE, wdev->iftype) ||
	    nla_put_u64(msg, NL80211_ATTR_WDEV, wdev_id(wdev)) ||
	    nla_put(msg, NL80211_ATTR_MAC, ETH_ALEN, wdev_address(wdev)) ||
	    nla_put_u32(msg, NL80211_ATTR_GENERATION,
			rdev->devlist_generation ^
			(cfg80211_rdev_list_generation << 2)))
		goto nla_put_failure;

	if (rdev->ops->get_channel) {
		int ret;
		struct cfg80211_chan_def chandef;

		ret = rdev_get_channel(rdev, wdev, &chandef);
		if (ret == 0) {
			if (nl80211_send_chandef(msg, &chandef))
				goto nla_put_failure;
		}
	}

	if (wdev->ssid_len) {
		if (nla_put(msg, NL80211_ATTR_SSID, wdev->ssid_len, wdev->ssid))
			goto nla_put_failure;
	}

	return genlmsg_end(msg, hdr);

 nla_put_failure:
	genlmsg_cancel(msg, hdr);
	return -EMSGSIZE;
}

static int nl80211_dump_interface(struct sk_buff *skb, struct netlink_callback *cb)
{
	int wp_idx = 0;
	int if_idx = 0;
	int wp_start = cb->args[0];
	int if_start = cb->args[1];
	struct cfg80211_registered_device *rdev;
	struct wireless_dev *wdev;

	rtnl_lock();
	list_for_each_entry(rdev, &cfg80211_rdev_list, list) {
		if (!net_eq(wiphy_net(&rdev->wiphy), sock_net(skb->sk)))
			continue;
		if (wp_idx < wp_start) {
			wp_idx++;
			continue;
		}
		if_idx = 0;

		list_for_each_entry(wdev, &rdev->wdev_list, list) {
			if (if_idx < if_start) {
				if_idx++;
				continue;
			}
			if (nl80211_send_iface(skb, NETLINK_CB(cb->skb).portid,
					       cb->nlh->nlmsg_seq, NLM_F_MULTI,
					       rdev, wdev) < 0) {
				goto out;
			}
			if_idx++;
		}

		wp_idx++;
	}
 out:
	rtnl_unlock();

	cb->args[0] = wp_idx;
	cb->args[1] = if_idx;

	return skb->len;
}

static int nl80211_get_interface(struct sk_buff *skb, struct genl_info *info)
{
	struct sk_buff *msg;
	struct cfg80211_registered_device *rdev = info->user_ptr[0];
	struct wireless_dev *wdev = info->user_ptr[1];

	msg = nlmsg_new(NLMSG_DEFAULT_SIZE, GFP_KERNEL);
	if (!msg)
		return -ENOMEM;

	if (nl80211_send_iface(msg, info->snd_portid, info->snd_seq, 0,
			       rdev, wdev) < 0) {
		nlmsg_free(msg);
		return -ENOBUFS;
	}

	return genlmsg_reply(msg, info);
}

static const struct nla_policy mntr_flags_policy[NL80211_MNTR_FLAG_MAX + 1] = {
	[NL80211_MNTR_FLAG_FCSFAIL] = { .type = NLA_FLAG },
	[NL80211_MNTR_FLAG_PLCPFAIL] = { .type = NLA_FLAG },
	[NL80211_MNTR_FLAG_CONTROL] = { .type = NLA_FLAG },
	[NL80211_MNTR_FLAG_OTHER_BSS] = { .type = NLA_FLAG },
	[NL80211_MNTR_FLAG_COOK_FRAMES] = { .type = NLA_FLAG },
	[NL80211_MNTR_FLAG_ACTIVE] = { .type = NLA_FLAG },
};

static int parse_monitor_flags(struct nlattr *nla, u32 *mntrflags)
{
	struct nlattr *flags[NL80211_MNTR_FLAG_MAX + 1];
	int flag;

	*mntrflags = 0;

	if (!nla)
		return -EINVAL;

	if (nla_parse_nested(flags, NL80211_MNTR_FLAG_MAX,
			     nla, mntr_flags_policy))
		return -EINVAL;

	for (flag = 1; flag <= NL80211_MNTR_FLAG_MAX; flag++)
		if (flags[flag])
			*mntrflags |= (1<<flag);

	return 0;
}

static int nl80211_valid_4addr(struct cfg80211_registered_device *rdev,
			       struct net_device *netdev, u8 use_4addr,
			       enum nl80211_iftype iftype)
{
	if (!use_4addr) {
		if (netdev && (netdev->priv_flags & IFF_BRIDGE_PORT))
			return -EBUSY;
		return 0;
	}

	switch (iftype) {
	case NL80211_IFTYPE_AP_VLAN:
		if (rdev->wiphy.flags & WIPHY_FLAG_4ADDR_AP)
			return 0;
		break;
	case NL80211_IFTYPE_STATION:
		if (rdev->wiphy.flags & WIPHY_FLAG_4ADDR_STATION)
			return 0;
		break;
	default:
		break;
	}

	return -EOPNOTSUPP;
}

static int nl80211_set_interface(struct sk_buff *skb, struct genl_info *info)
{
	struct cfg80211_registered_device *rdev = info->user_ptr[0];
	struct vif_params params;
	int err;
	enum nl80211_iftype otype, ntype;
	struct net_device *dev = info->user_ptr[1];
	u32 _flags, *flags = NULL;
	bool change = false;

	memset(&params, 0, sizeof(params));

	otype = ntype = dev->ieee80211_ptr->iftype;

	if (info->attrs[NL80211_ATTR_IFTYPE]) {
		ntype = nla_get_u32(info->attrs[NL80211_ATTR_IFTYPE]);
		if (otype != ntype)
			change = true;
		if (ntype > NL80211_IFTYPE_MAX)
			return -EINVAL;
	}

	if (info->attrs[NL80211_ATTR_MESH_ID]) {
		struct wireless_dev *wdev = dev->ieee80211_ptr;

		if (ntype != NL80211_IFTYPE_MESH_POINT)
			return -EINVAL;
		if (netif_running(dev))
			return -EBUSY;

		wdev_lock(wdev);
		BUILD_BUG_ON(IEEE80211_MAX_SSID_LEN !=
			     IEEE80211_MAX_MESH_ID_LEN);
		wdev->mesh_id_up_len =
			nla_len(info->attrs[NL80211_ATTR_MESH_ID]);
		memcpy(wdev->ssid, nla_data(info->attrs[NL80211_ATTR_MESH_ID]),
		       wdev->mesh_id_up_len);
		wdev_unlock(wdev);
	}

	if (info->attrs[NL80211_ATTR_4ADDR]) {
		params.use_4addr = !!nla_get_u8(info->attrs[NL80211_ATTR_4ADDR]);
		change = true;
		err = nl80211_valid_4addr(rdev, dev, params.use_4addr, ntype);
		if (err)
			return err;
	} else {
		params.use_4addr = -1;
	}

	if (info->attrs[NL80211_ATTR_MNTR_FLAGS]) {
		if (ntype != NL80211_IFTYPE_MONITOR)
			return -EINVAL;
		err = parse_monitor_flags(info->attrs[NL80211_ATTR_MNTR_FLAGS],
					  &_flags);
		if (err)
			return err;

		flags = &_flags;
		change = true;
	}

	if (flags && (*flags & MONITOR_FLAG_ACTIVE) &&
	    !(rdev->wiphy.features & NL80211_FEATURE_ACTIVE_MONITOR))
		return -EOPNOTSUPP;

	if (change)
		err = cfg80211_change_iface(rdev, dev, ntype, flags, &params);
	else
		err = 0;

	if (!err && params.use_4addr != -1)
		dev->ieee80211_ptr->use_4addr = params.use_4addr;

	return err;
}

static int nl80211_new_interface(struct sk_buff *skb, struct genl_info *info)
{
	struct cfg80211_registered_device *rdev = info->user_ptr[0];
	struct vif_params params;
	struct wireless_dev *wdev;
	struct sk_buff *msg;
	int err;
	enum nl80211_iftype type = NL80211_IFTYPE_UNSPECIFIED;
	u32 flags;

	/* to avoid failing a new interface creation due to pending removal */
	cfg80211_destroy_ifaces(rdev);

	memset(&params, 0, sizeof(params));

	if (!info->attrs[NL80211_ATTR_IFNAME])
		return -EINVAL;

	if (info->attrs[NL80211_ATTR_IFTYPE]) {
		type = nla_get_u32(info->attrs[NL80211_ATTR_IFTYPE]);
		if (type > NL80211_IFTYPE_MAX)
			return -EINVAL;
	}

	if (!rdev->ops->add_virtual_intf ||
	    !(rdev->wiphy.interface_modes & (1 << type)))
		return -EOPNOTSUPP;

	if (type == NL80211_IFTYPE_P2P_DEVICE && info->attrs[NL80211_ATTR_MAC]) {
		nla_memcpy(params.macaddr, info->attrs[NL80211_ATTR_MAC],
			   ETH_ALEN);
		if (!is_valid_ether_addr(params.macaddr))
			return -EADDRNOTAVAIL;
	}

	if (info->attrs[NL80211_ATTR_4ADDR]) {
		params.use_4addr = !!nla_get_u8(info->attrs[NL80211_ATTR_4ADDR]);
		err = nl80211_valid_4addr(rdev, NULL, params.use_4addr, type);
		if (err)
			return err;
	}

	msg = nlmsg_new(NLMSG_DEFAULT_SIZE, GFP_KERNEL);
	if (!msg)
		return -ENOMEM;

	err = parse_monitor_flags(type == NL80211_IFTYPE_MONITOR ?
				  info->attrs[NL80211_ATTR_MNTR_FLAGS] : NULL,
				  &flags);

	if (!err && (flags & MONITOR_FLAG_ACTIVE) &&
	    !(rdev->wiphy.features & NL80211_FEATURE_ACTIVE_MONITOR))
		return -EOPNOTSUPP;

	wdev = rdev_add_virtual_intf(rdev,
				nla_data(info->attrs[NL80211_ATTR_IFNAME]),
				type, err ? NULL : &flags, &params);
	if (IS_ERR(wdev)) {
		nlmsg_free(msg);
		return PTR_ERR(wdev);
	}

	if (info->attrs[NL80211_ATTR_IFACE_SOCKET_OWNER])
		wdev->owner_nlportid = info->snd_portid;

	switch (type) {
	case NL80211_IFTYPE_MESH_POINT:
		if (!info->attrs[NL80211_ATTR_MESH_ID])
			break;
		wdev_lock(wdev);
		BUILD_BUG_ON(IEEE80211_MAX_SSID_LEN !=
			     IEEE80211_MAX_MESH_ID_LEN);
		wdev->mesh_id_up_len =
			nla_len(info->attrs[NL80211_ATTR_MESH_ID]);
		memcpy(wdev->ssid, nla_data(info->attrs[NL80211_ATTR_MESH_ID]),
		       wdev->mesh_id_up_len);
		wdev_unlock(wdev);
		break;
	case NL80211_IFTYPE_P2P_DEVICE:
		/*
		 * P2P Device doesn't have a netdev, so doesn't go
		 * through the netdev notifier and must be added here
		 */
		mutex_init(&wdev->mtx);
		INIT_LIST_HEAD(&wdev->event_list);
		spin_lock_init(&wdev->event_lock);
		INIT_LIST_HEAD(&wdev->mgmt_registrations);
		spin_lock_init(&wdev->mgmt_registrations_lock);

		wdev->identifier = ++rdev->wdev_id;
		list_add_rcu(&wdev->list, &rdev->wdev_list);
		rdev->devlist_generation++;
		break;
	default:
		break;
	}

	if (nl80211_send_iface(msg, info->snd_portid, info->snd_seq, 0,
			       rdev, wdev) < 0) {
		nlmsg_free(msg);
		return -ENOBUFS;
	}

	return genlmsg_reply(msg, info);
}

static int nl80211_del_interface(struct sk_buff *skb, struct genl_info *info)
{
	struct cfg80211_registered_device *rdev = info->user_ptr[0];
	struct wireless_dev *wdev = info->user_ptr[1];

	if (!rdev->ops->del_virtual_intf)
		return -EOPNOTSUPP;

	/*
	 * If we remove a wireless device without a netdev then clear
	 * user_ptr[1] so that nl80211_post_doit won't dereference it
	 * to check if it needs to do dev_put(). Otherwise it crashes
	 * since the wdev has been freed, unlike with a netdev where
	 * we need the dev_put() for the netdev to really be freed.
	 */
	if (!wdev->netdev)
		info->user_ptr[1] = NULL;

	return rdev_del_virtual_intf(rdev, wdev);
}

static int nl80211_set_noack_map(struct sk_buff *skb, struct genl_info *info)
{
	struct cfg80211_registered_device *rdev = info->user_ptr[0];
	struct net_device *dev = info->user_ptr[1];
	u16 noack_map;

	if (!info->attrs[NL80211_ATTR_NOACK_MAP])
		return -EINVAL;

	if (!rdev->ops->set_noack_map)
		return -EOPNOTSUPP;

	noack_map = nla_get_u16(info->attrs[NL80211_ATTR_NOACK_MAP]);

	return rdev_set_noack_map(rdev, dev, noack_map);
}

struct get_key_cookie {
	struct sk_buff *msg;
	int error;
	int idx;
};

static void get_key_callback(void *c, struct key_params *params)
{
	struct nlattr *key;
	struct get_key_cookie *cookie = c;

	if ((params->key &&
	     nla_put(cookie->msg, NL80211_ATTR_KEY_DATA,
		     params->key_len, params->key)) ||
	    (params->seq &&
	     nla_put(cookie->msg, NL80211_ATTR_KEY_SEQ,
		     params->seq_len, params->seq)) ||
	    (params->cipher &&
	     nla_put_u32(cookie->msg, NL80211_ATTR_KEY_CIPHER,
			 params->cipher)))
		goto nla_put_failure;

	key = nla_nest_start(cookie->msg, NL80211_ATTR_KEY);
	if (!key)
		goto nla_put_failure;

	if ((params->key &&
	     nla_put(cookie->msg, NL80211_KEY_DATA,
		     params->key_len, params->key)) ||
	    (params->seq &&
	     nla_put(cookie->msg, NL80211_KEY_SEQ,
		     params->seq_len, params->seq)) ||
	    (params->cipher &&
	     nla_put_u32(cookie->msg, NL80211_KEY_CIPHER,
			 params->cipher)))
		goto nla_put_failure;

	if (nla_put_u8(cookie->msg, NL80211_ATTR_KEY_IDX, cookie->idx))
		goto nla_put_failure;

	nla_nest_end(cookie->msg, key);

	return;
 nla_put_failure:
	cookie->error = 1;
}

static int nl80211_get_key(struct sk_buff *skb, struct genl_info *info)
{
	struct cfg80211_registered_device *rdev = info->user_ptr[0];
	int err;
	struct net_device *dev = info->user_ptr[1];
	u8 key_idx = 0;
	const u8 *mac_addr = NULL;
	bool pairwise;
	struct get_key_cookie cookie = {
		.error = 0,
	};
	void *hdr;
	struct sk_buff *msg;

	if (info->attrs[NL80211_ATTR_KEY_IDX])
		key_idx = nla_get_u8(info->attrs[NL80211_ATTR_KEY_IDX]);

	if (key_idx > 5)
		return -EINVAL;

	if (info->attrs[NL80211_ATTR_MAC])
		mac_addr = nla_data(info->attrs[NL80211_ATTR_MAC]);

	pairwise = !!mac_addr;
	if (info->attrs[NL80211_ATTR_KEY_TYPE]) {
		u32 kt = nla_get_u32(info->attrs[NL80211_ATTR_KEY_TYPE]);
		if (kt >= NUM_NL80211_KEYTYPES)
			return -EINVAL;
		if (kt != NL80211_KEYTYPE_GROUP &&
		    kt != NL80211_KEYTYPE_PAIRWISE)
			return -EINVAL;
		pairwise = kt == NL80211_KEYTYPE_PAIRWISE;
	}

	if (!rdev->ops->get_key)
		return -EOPNOTSUPP;

	msg = nlmsg_new(NLMSG_DEFAULT_SIZE, GFP_KERNEL);
	if (!msg)
		return -ENOMEM;

	hdr = nl80211hdr_put(msg, info->snd_portid, info->snd_seq, 0,
			     NL80211_CMD_NEW_KEY);
	if (!hdr)
		goto nla_put_failure;

	cookie.msg = msg;
	cookie.idx = key_idx;

	if (nla_put_u32(msg, NL80211_ATTR_IFINDEX, dev->ifindex) ||
	    nla_put_u8(msg, NL80211_ATTR_KEY_IDX, key_idx))
		goto nla_put_failure;
	if (mac_addr &&
	    nla_put(msg, NL80211_ATTR_MAC, ETH_ALEN, mac_addr))
		goto nla_put_failure;

	if (pairwise && mac_addr &&
	    !(rdev->wiphy.flags & WIPHY_FLAG_IBSS_RSN))
		return -ENOENT;

	err = rdev_get_key(rdev, dev, key_idx, pairwise, mac_addr, &cookie,
			   get_key_callback);

	if (err)
		goto free_msg;

	if (cookie.error)
		goto nla_put_failure;

	genlmsg_end(msg, hdr);
	return genlmsg_reply(msg, info);

 nla_put_failure:
	err = -ENOBUFS;
 free_msg:
	nlmsg_free(msg);
	return err;
}

static int nl80211_set_key(struct sk_buff *skb, struct genl_info *info)
{
	struct cfg80211_registered_device *rdev = info->user_ptr[0];
	struct key_parse key;
	int err;
	struct net_device *dev = info->user_ptr[1];

	err = nl80211_parse_key(info, &key);
	if (err)
		return err;

	if (key.idx < 0)
		return -EINVAL;

	/* only support setting default key */
	if (!key.def && !key.defmgmt)
		return -EINVAL;

	wdev_lock(dev->ieee80211_ptr);

	if (key.def) {
		if (!rdev->ops->set_default_key) {
			err = -EOPNOTSUPP;
			goto out;
		}

		err = nl80211_key_allowed(dev->ieee80211_ptr);
		if (err)
			goto out;

		err = rdev_set_default_key(rdev, dev, key.idx,
						 key.def_uni, key.def_multi);

		if (err)
			goto out;

#ifdef CONFIG_CFG80211_WEXT
		dev->ieee80211_ptr->wext.default_key = key.idx;
#endif
	} else {
		if (key.def_uni || !key.def_multi) {
			err = -EINVAL;
			goto out;
		}

		if (!rdev->ops->set_default_mgmt_key) {
			err = -EOPNOTSUPP;
			goto out;
		}

		err = nl80211_key_allowed(dev->ieee80211_ptr);
		if (err)
			goto out;

		err = rdev_set_default_mgmt_key(rdev, dev, key.idx);
		if (err)
			goto out;

#ifdef CONFIG_CFG80211_WEXT
		dev->ieee80211_ptr->wext.default_mgmt_key = key.idx;
#endif
	}

 out:
	wdev_unlock(dev->ieee80211_ptr);

	return err;
}

static int nl80211_new_key(struct sk_buff *skb, struct genl_info *info)
{
	struct cfg80211_registered_device *rdev = info->user_ptr[0];
	int err;
	struct net_device *dev = info->user_ptr[1];
	struct key_parse key;
	const u8 *mac_addr = NULL;

	err = nl80211_parse_key(info, &key);
	if (err)
		return err;

	if (!key.p.key)
		return -EINVAL;

	if (info->attrs[NL80211_ATTR_MAC])
		mac_addr = nla_data(info->attrs[NL80211_ATTR_MAC]);

	if (key.type == -1) {
		if (mac_addr)
			key.type = NL80211_KEYTYPE_PAIRWISE;
		else
			key.type = NL80211_KEYTYPE_GROUP;
	}

	/* for now */
	if (key.type != NL80211_KEYTYPE_PAIRWISE &&
	    key.type != NL80211_KEYTYPE_GROUP)
		return -EINVAL;

	if (!rdev->ops->add_key)
		return -EOPNOTSUPP;

	if (cfg80211_validate_key_settings(rdev, &key.p, key.idx,
					   key.type == NL80211_KEYTYPE_PAIRWISE,
					   mac_addr))
		return -EINVAL;

	wdev_lock(dev->ieee80211_ptr);
	err = nl80211_key_allowed(dev->ieee80211_ptr);
	if (!err)
		err = rdev_add_key(rdev, dev, key.idx,
				   key.type == NL80211_KEYTYPE_PAIRWISE,
				    mac_addr, &key.p);
	wdev_unlock(dev->ieee80211_ptr);

	return err;
}

static int nl80211_del_key(struct sk_buff *skb, struct genl_info *info)
{
	struct cfg80211_registered_device *rdev = info->user_ptr[0];
	int err;
	struct net_device *dev = info->user_ptr[1];
	u8 *mac_addr = NULL;
	struct key_parse key;

	err = nl80211_parse_key(info, &key);
	if (err)
		return err;

	if (info->attrs[NL80211_ATTR_MAC])
		mac_addr = nla_data(info->attrs[NL80211_ATTR_MAC]);

	if (key.type == -1) {
		if (mac_addr)
			key.type = NL80211_KEYTYPE_PAIRWISE;
		else
			key.type = NL80211_KEYTYPE_GROUP;
	}

	/* for now */
	if (key.type != NL80211_KEYTYPE_PAIRWISE &&
	    key.type != NL80211_KEYTYPE_GROUP)
		return -EINVAL;

	if (!rdev->ops->del_key)
		return -EOPNOTSUPP;

	wdev_lock(dev->ieee80211_ptr);
	err = nl80211_key_allowed(dev->ieee80211_ptr);

	if (key.type == NL80211_KEYTYPE_PAIRWISE && mac_addr &&
	    !(rdev->wiphy.flags & WIPHY_FLAG_IBSS_RSN))
		err = -ENOENT;

	if (!err)
		err = rdev_del_key(rdev, dev, key.idx,
				   key.type == NL80211_KEYTYPE_PAIRWISE,
				   mac_addr);

#ifdef CONFIG_CFG80211_WEXT
	if (!err) {
		if (key.idx == dev->ieee80211_ptr->wext.default_key)
			dev->ieee80211_ptr->wext.default_key = -1;
		else if (key.idx == dev->ieee80211_ptr->wext.default_mgmt_key)
			dev->ieee80211_ptr->wext.default_mgmt_key = -1;
	}
#endif
	wdev_unlock(dev->ieee80211_ptr);

	return err;
}

/* This function returns an error or the number of nested attributes */
static int validate_acl_mac_addrs(struct nlattr *nl_attr)
{
	struct nlattr *attr;
	int n_entries = 0, tmp;

	nla_for_each_nested(attr, nl_attr, tmp) {
		if (nla_len(attr) != ETH_ALEN)
			return -EINVAL;

		n_entries++;
	}

	return n_entries;
}

/*
 * This function parses ACL information and allocates memory for ACL data.
 * On successful return, the calling function is responsible to free the
 * ACL buffer returned by this function.
 */
static struct cfg80211_acl_data *parse_acl_data(struct wiphy *wiphy,
						struct genl_info *info)
{
	enum nl80211_acl_policy acl_policy;
	struct nlattr *attr;
	struct cfg80211_acl_data *acl;
	int i = 0, n_entries, tmp;

	if (!wiphy->max_acl_mac_addrs)
		return ERR_PTR(-EOPNOTSUPP);

	if (!info->attrs[NL80211_ATTR_ACL_POLICY])
		return ERR_PTR(-EINVAL);

	acl_policy = nla_get_u32(info->attrs[NL80211_ATTR_ACL_POLICY]);
	if (acl_policy != NL80211_ACL_POLICY_ACCEPT_UNLESS_LISTED &&
	    acl_policy != NL80211_ACL_POLICY_DENY_UNLESS_LISTED)
		return ERR_PTR(-EINVAL);

	if (!info->attrs[NL80211_ATTR_MAC_ADDRS])
		return ERR_PTR(-EINVAL);

	n_entries = validate_acl_mac_addrs(info->attrs[NL80211_ATTR_MAC_ADDRS]);
	if (n_entries < 0)
		return ERR_PTR(n_entries);

	if (n_entries > wiphy->max_acl_mac_addrs)
		return ERR_PTR(-ENOTSUPP);

	acl = kzalloc(sizeof(*acl) + (sizeof(struct mac_address) * n_entries),
		      GFP_KERNEL);
	if (!acl)
		return ERR_PTR(-ENOMEM);

	nla_for_each_nested(attr, info->attrs[NL80211_ATTR_MAC_ADDRS], tmp) {
		memcpy(acl->mac_addrs[i].addr, nla_data(attr), ETH_ALEN);
		i++;
	}

	acl->n_acl_entries = n_entries;
	acl->acl_policy = acl_policy;

	return acl;
}

static int nl80211_set_mac_acl(struct sk_buff *skb, struct genl_info *info)
{
	struct cfg80211_registered_device *rdev = info->user_ptr[0];
	struct net_device *dev = info->user_ptr[1];
	struct cfg80211_acl_data *acl;
	int err;

	if (dev->ieee80211_ptr->iftype != NL80211_IFTYPE_AP &&
	    dev->ieee80211_ptr->iftype != NL80211_IFTYPE_P2P_GO)
		return -EOPNOTSUPP;

	if (!dev->ieee80211_ptr->beacon_interval)
		return -EINVAL;

	acl = parse_acl_data(&rdev->wiphy, info);
	if (IS_ERR(acl))
		return PTR_ERR(acl);

	err = rdev_set_mac_acl(rdev, dev, acl);

	kfree(acl);

	return err;
}

static int nl80211_parse_beacon(struct nlattr *attrs[],
				struct cfg80211_beacon_data *bcn)
{
	bool haveinfo = false;

	if (!is_valid_ie_attr(attrs[NL80211_ATTR_BEACON_TAIL]) ||
	    !is_valid_ie_attr(attrs[NL80211_ATTR_IE]) ||
	    !is_valid_ie_attr(attrs[NL80211_ATTR_IE_PROBE_RESP]) ||
	    !is_valid_ie_attr(attrs[NL80211_ATTR_IE_ASSOC_RESP]))
		return -EINVAL;

	memset(bcn, 0, sizeof(*bcn));

	if (attrs[NL80211_ATTR_BEACON_HEAD]) {
		bcn->head = nla_data(attrs[NL80211_ATTR_BEACON_HEAD]);
		bcn->head_len = nla_len(attrs[NL80211_ATTR_BEACON_HEAD]);
		if (!bcn->head_len)
			return -EINVAL;
		haveinfo = true;
	}

	if (attrs[NL80211_ATTR_BEACON_TAIL]) {
		bcn->tail = nla_data(attrs[NL80211_ATTR_BEACON_TAIL]);
		bcn->tail_len = nla_len(attrs[NL80211_ATTR_BEACON_TAIL]);
		haveinfo = true;
	}

	if (!haveinfo)
		return -EINVAL;

	if (attrs[NL80211_ATTR_IE]) {
		bcn->beacon_ies = nla_data(attrs[NL80211_ATTR_IE]);
		bcn->beacon_ies_len = nla_len(attrs[NL80211_ATTR_IE]);
	}

	if (attrs[NL80211_ATTR_IE_PROBE_RESP]) {
		bcn->proberesp_ies =
			nla_data(attrs[NL80211_ATTR_IE_PROBE_RESP]);
		bcn->proberesp_ies_len =
			nla_len(attrs[NL80211_ATTR_IE_PROBE_RESP]);
	}

	if (attrs[NL80211_ATTR_IE_ASSOC_RESP]) {
		bcn->assocresp_ies =
			nla_data(attrs[NL80211_ATTR_IE_ASSOC_RESP]);
		bcn->assocresp_ies_len =
			nla_len(attrs[NL80211_ATTR_IE_ASSOC_RESP]);
	}

	if (attrs[NL80211_ATTR_PROBE_RESP]) {
		bcn->probe_resp = nla_data(attrs[NL80211_ATTR_PROBE_RESP]);
		bcn->probe_resp_len = nla_len(attrs[NL80211_ATTR_PROBE_RESP]);
	}

	return 0;
}

static bool nl80211_get_ap_channel(struct cfg80211_registered_device *rdev,
				   struct cfg80211_ap_settings *params)
{
	struct wireless_dev *wdev;
	bool ret = false;

	list_for_each_entry(wdev, &rdev->wdev_list, list) {
		if (wdev->iftype != NL80211_IFTYPE_AP &&
		    wdev->iftype != NL80211_IFTYPE_P2P_GO)
			continue;

		if (!wdev->preset_chandef.chan)
			continue;

		params->chandef = wdev->preset_chandef;
		ret = true;
		break;
	}

	return ret;
}

static bool nl80211_valid_auth_type(struct cfg80211_registered_device *rdev,
				    enum nl80211_auth_type auth_type,
				    enum nl80211_commands cmd)
{
	if (auth_type > NL80211_AUTHTYPE_MAX)
		return false;

	switch (cmd) {
	case NL80211_CMD_AUTHENTICATE:
		if (!(rdev->wiphy.features & NL80211_FEATURE_SAE) &&
		    auth_type == NL80211_AUTHTYPE_SAE)
			return false;
		return true;
	case NL80211_CMD_CONNECT:
	case NL80211_CMD_START_AP:
		/* SAE not supported yet */
		if (auth_type == NL80211_AUTHTYPE_SAE)
			return false;
		return true;
	default:
		return false;
	}
}

static int nl80211_start_ap(struct sk_buff *skb, struct genl_info *info)
{
	struct cfg80211_registered_device *rdev = info->user_ptr[0];
	struct net_device *dev = info->user_ptr[1];
	struct wireless_dev *wdev = dev->ieee80211_ptr;
	struct cfg80211_ap_settings params;
	int err;

	if (dev->ieee80211_ptr->iftype != NL80211_IFTYPE_AP &&
	    dev->ieee80211_ptr->iftype != NL80211_IFTYPE_P2P_GO)
		return -EOPNOTSUPP;

	if (!rdev->ops->start_ap)
		return -EOPNOTSUPP;

	if (wdev->beacon_interval)
		return -EALREADY;

	memset(&params, 0, sizeof(params));

	/* these are required for START_AP */
	if (!info->attrs[NL80211_ATTR_BEACON_INTERVAL] ||
	    !info->attrs[NL80211_ATTR_DTIM_PERIOD] ||
	    !info->attrs[NL80211_ATTR_BEACON_HEAD])
		return -EINVAL;

	err = nl80211_parse_beacon(info->attrs, &params.beacon);
	if (err)
		return err;

	params.beacon_interval =
		nla_get_u32(info->attrs[NL80211_ATTR_BEACON_INTERVAL]);
	params.dtim_period =
		nla_get_u32(info->attrs[NL80211_ATTR_DTIM_PERIOD]);

	err = cfg80211_validate_beacon_int(rdev, params.beacon_interval);
	if (err)
		return err;

	/*
	 * In theory, some of these attributes should be required here
	 * but since they were not used when the command was originally
	 * added, keep them optional for old user space programs to let
	 * them continue to work with drivers that do not need the
	 * additional information -- drivers must check!
	 */
	if (info->attrs[NL80211_ATTR_SSID]) {
		params.ssid = nla_data(info->attrs[NL80211_ATTR_SSID]);
		params.ssid_len =
			nla_len(info->attrs[NL80211_ATTR_SSID]);
		if (params.ssid_len == 0 ||
		    params.ssid_len > IEEE80211_MAX_SSID_LEN)
			return -EINVAL;
	}

	if (info->attrs[NL80211_ATTR_HIDDEN_SSID]) {
		params.hidden_ssid = nla_get_u32(
			info->attrs[NL80211_ATTR_HIDDEN_SSID]);
		if (params.hidden_ssid != NL80211_HIDDEN_SSID_NOT_IN_USE &&
		    params.hidden_ssid != NL80211_HIDDEN_SSID_ZERO_LEN &&
		    params.hidden_ssid != NL80211_HIDDEN_SSID_ZERO_CONTENTS)
			return -EINVAL;
	}

	params.privacy = !!info->attrs[NL80211_ATTR_PRIVACY];

	if (info->attrs[NL80211_ATTR_AUTH_TYPE]) {
		params.auth_type = nla_get_u32(
			info->attrs[NL80211_ATTR_AUTH_TYPE]);
		if (!nl80211_valid_auth_type(rdev, params.auth_type,
					     NL80211_CMD_START_AP))
			return -EINVAL;
	} else
		params.auth_type = NL80211_AUTHTYPE_AUTOMATIC;

	err = nl80211_crypto_settings(rdev, info, &params.crypto,
				      NL80211_MAX_NR_CIPHER_SUITES);
	if (err)
		return err;

	if (info->attrs[NL80211_ATTR_INACTIVITY_TIMEOUT]) {
		if (!(rdev->wiphy.features & NL80211_FEATURE_INACTIVITY_TIMER))
			return -EOPNOTSUPP;
		params.inactivity_timeout = nla_get_u16(
			info->attrs[NL80211_ATTR_INACTIVITY_TIMEOUT]);
	}

	if (info->attrs[NL80211_ATTR_P2P_CTWINDOW]) {
		if (dev->ieee80211_ptr->iftype != NL80211_IFTYPE_P2P_GO)
			return -EINVAL;
		params.p2p_ctwindow =
			nla_get_u8(info->attrs[NL80211_ATTR_P2P_CTWINDOW]);
		if (params.p2p_ctwindow > 127)
			return -EINVAL;
		if (params.p2p_ctwindow != 0 &&
		    !(rdev->wiphy.features & NL80211_FEATURE_P2P_GO_CTWIN))
			return -EINVAL;
	}

	if (info->attrs[NL80211_ATTR_P2P_OPPPS]) {
		u8 tmp;

		if (dev->ieee80211_ptr->iftype != NL80211_IFTYPE_P2P_GO)
			return -EINVAL;
		tmp = nla_get_u8(info->attrs[NL80211_ATTR_P2P_OPPPS]);
		if (tmp > 1)
			return -EINVAL;
		params.p2p_opp_ps = tmp;
		if (params.p2p_opp_ps != 0 &&
		    !(rdev->wiphy.features & NL80211_FEATURE_P2P_GO_OPPPS))
			return -EINVAL;
	}

	if (info->attrs[NL80211_ATTR_WIPHY_FREQ]) {
		err = nl80211_parse_chandef(rdev, info, &params.chandef);
		if (err)
			return err;
	} else if (wdev->preset_chandef.chan) {
		params.chandef = wdev->preset_chandef;
	} else if (!nl80211_get_ap_channel(rdev, &params))
		return -EINVAL;

	if (!cfg80211_reg_can_beacon(&rdev->wiphy, &params.chandef,
				     wdev->iftype))
		return -EINVAL;

	if (info->attrs[NL80211_ATTR_ACL_POLICY]) {
		params.acl = parse_acl_data(&rdev->wiphy, info);
		if (IS_ERR(params.acl))
			return PTR_ERR(params.acl);
	}

	wdev_lock(wdev);
	err = rdev_start_ap(rdev, dev, &params);
	if (!err) {
		wdev->preset_chandef = params.chandef;
		wdev->beacon_interval = params.beacon_interval;
		wdev->chandef = params.chandef;
		wdev->ssid_len = params.ssid_len;
		memcpy(wdev->ssid, params.ssid, wdev->ssid_len);
	}
	wdev_unlock(wdev);

	kfree(params.acl);

	return err;
}

static int nl80211_set_beacon(struct sk_buff *skb, struct genl_info *info)
{
	struct cfg80211_registered_device *rdev = info->user_ptr[0];
	struct net_device *dev = info->user_ptr[1];
	struct wireless_dev *wdev = dev->ieee80211_ptr;
	struct cfg80211_beacon_data params;
	int err;

	if (dev->ieee80211_ptr->iftype != NL80211_IFTYPE_AP &&
	    dev->ieee80211_ptr->iftype != NL80211_IFTYPE_P2P_GO)
		return -EOPNOTSUPP;

	if (!rdev->ops->change_beacon)
		return -EOPNOTSUPP;

	if (!wdev->beacon_interval)
		return -EINVAL;

	err = nl80211_parse_beacon(info->attrs, &params);
	if (err)
		return err;

	wdev_lock(wdev);
	err = rdev_change_beacon(rdev, dev, &params);
	wdev_unlock(wdev);

	return err;
}

static int nl80211_stop_ap(struct sk_buff *skb, struct genl_info *info)
{
	struct cfg80211_registered_device *rdev = info->user_ptr[0];
	struct net_device *dev = info->user_ptr[1];

	return cfg80211_stop_ap(rdev, dev, false);
}

static const struct nla_policy sta_flags_policy[NL80211_STA_FLAG_MAX + 1] = {
	[NL80211_STA_FLAG_AUTHORIZED] = { .type = NLA_FLAG },
	[NL80211_STA_FLAG_SHORT_PREAMBLE] = { .type = NLA_FLAG },
	[NL80211_STA_FLAG_WME] = { .type = NLA_FLAG },
	[NL80211_STA_FLAG_MFP] = { .type = NLA_FLAG },
	[NL80211_STA_FLAG_AUTHENTICATED] = { .type = NLA_FLAG },
	[NL80211_STA_FLAG_TDLS_PEER] = { .type = NLA_FLAG },
};

static int parse_station_flags(struct genl_info *info,
			       enum nl80211_iftype iftype,
			       struct station_parameters *params)
{
	struct nlattr *flags[NL80211_STA_FLAG_MAX + 1];
	struct nlattr *nla;
	int flag;

	/*
	 * Try parsing the new attribute first so userspace
	 * can specify both for older kernels.
	 */
	nla = info->attrs[NL80211_ATTR_STA_FLAGS2];
	if (nla) {
		struct nl80211_sta_flag_update *sta_flags;

		sta_flags = nla_data(nla);
		params->sta_flags_mask = sta_flags->mask;
		params->sta_flags_set = sta_flags->set;
		params->sta_flags_set &= params->sta_flags_mask;
		if ((params->sta_flags_mask |
		     params->sta_flags_set) & BIT(__NL80211_STA_FLAG_INVALID))
			return -EINVAL;
		return 0;
	}

	/* if present, parse the old attribute */

	nla = info->attrs[NL80211_ATTR_STA_FLAGS];
	if (!nla)
		return 0;

	if (nla_parse_nested(flags, NL80211_STA_FLAG_MAX,
			     nla, sta_flags_policy))
		return -EINVAL;

	/*
	 * Only allow certain flags for interface types so that
	 * other attributes are silently ignored. Remember that
	 * this is backward compatibility code with old userspace
	 * and shouldn't be hit in other cases anyway.
	 */
	switch (iftype) {
	case NL80211_IFTYPE_AP:
	case NL80211_IFTYPE_AP_VLAN:
	case NL80211_IFTYPE_P2P_GO:
		params->sta_flags_mask = BIT(NL80211_STA_FLAG_AUTHORIZED) |
					 BIT(NL80211_STA_FLAG_SHORT_PREAMBLE) |
					 BIT(NL80211_STA_FLAG_WME) |
					 BIT(NL80211_STA_FLAG_MFP);
		break;
	case NL80211_IFTYPE_P2P_CLIENT:
	case NL80211_IFTYPE_STATION:
		params->sta_flags_mask = BIT(NL80211_STA_FLAG_AUTHORIZED) |
					 BIT(NL80211_STA_FLAG_TDLS_PEER);
		break;
	case NL80211_IFTYPE_MESH_POINT:
		params->sta_flags_mask = BIT(NL80211_STA_FLAG_AUTHENTICATED) |
					 BIT(NL80211_STA_FLAG_MFP) |
					 BIT(NL80211_STA_FLAG_AUTHORIZED);
	default:
		return -EINVAL;
	}

	for (flag = 1; flag <= NL80211_STA_FLAG_MAX; flag++) {
		if (flags[flag]) {
			params->sta_flags_set |= (1<<flag);

			/* no longer support new API additions in old API */
			if (flag > NL80211_STA_FLAG_MAX_OLD_API)
				return -EINVAL;
		}
	}

	return 0;
}

static bool nl80211_put_sta_rate(struct sk_buff *msg, struct rate_info *info,
				 int attr)
{
	struct nlattr *rate;
	u32 bitrate;
	u16 bitrate_compat;

	rate = nla_nest_start(msg, attr);
	if (!rate)
		return false;

	/* cfg80211_calculate_bitrate will return 0 for mcs >= 32 */
	bitrate = cfg80211_calculate_bitrate(info);
	/* report 16-bit bitrate only if we can */
	bitrate_compat = bitrate < (1UL << 16) ? bitrate : 0;
	if (bitrate > 0 &&
	    nla_put_u32(msg, NL80211_RATE_INFO_BITRATE32, bitrate))
		return false;
	if (bitrate_compat > 0 &&
	    nla_put_u16(msg, NL80211_RATE_INFO_BITRATE, bitrate_compat))
		return false;

	if (info->flags & RATE_INFO_FLAGS_MCS) {
		if (nla_put_u8(msg, NL80211_RATE_INFO_MCS, info->mcs))
			return false;
		if (info->flags & RATE_INFO_FLAGS_40_MHZ_WIDTH &&
		    nla_put_flag(msg, NL80211_RATE_INFO_40_MHZ_WIDTH))
			return false;
		if (info->flags & RATE_INFO_FLAGS_SHORT_GI &&
		    nla_put_flag(msg, NL80211_RATE_INFO_SHORT_GI))
			return false;
	} else if (info->flags & RATE_INFO_FLAGS_VHT_MCS) {
		if (nla_put_u8(msg, NL80211_RATE_INFO_VHT_MCS, info->mcs))
			return false;
		if (nla_put_u8(msg, NL80211_RATE_INFO_VHT_NSS, info->nss))
			return false;
		if (info->flags & RATE_INFO_FLAGS_40_MHZ_WIDTH &&
		    nla_put_flag(msg, NL80211_RATE_INFO_40_MHZ_WIDTH))
			return false;
		if (info->flags & RATE_INFO_FLAGS_80_MHZ_WIDTH &&
		    nla_put_flag(msg, NL80211_RATE_INFO_80_MHZ_WIDTH))
			return false;
		if (info->flags & RATE_INFO_FLAGS_80P80_MHZ_WIDTH &&
		    nla_put_flag(msg, NL80211_RATE_INFO_80P80_MHZ_WIDTH))
			return false;
		if (info->flags & RATE_INFO_FLAGS_160_MHZ_WIDTH &&
		    nla_put_flag(msg, NL80211_RATE_INFO_160_MHZ_WIDTH))
			return false;
		if (info->flags & RATE_INFO_FLAGS_SHORT_GI &&
		    nla_put_flag(msg, NL80211_RATE_INFO_SHORT_GI))
			return false;
	}

	nla_nest_end(msg, rate);
	return true;
}

static bool nl80211_put_signal(struct sk_buff *msg, u8 mask, s8 *signal,
			       int id)
{
	void *attr;
	int i = 0;

	if (!mask)
		return true;

	attr = nla_nest_start(msg, id);
	if (!attr)
		return false;

	for (i = 0; i < IEEE80211_MAX_CHAINS; i++) {
		if (!(mask & BIT(i)))
			continue;

		if (nla_put_u8(msg, i, signal[i]))
			return false;
	}

	nla_nest_end(msg, attr);

	return true;
}

static int nl80211_send_station(struct sk_buff *msg, u32 portid, u32 seq,
				int flags,
				struct cfg80211_registered_device *rdev,
				struct net_device *dev,
				const u8 *mac_addr, struct station_info *sinfo)
{
	void *hdr;
	struct nlattr *sinfoattr, *bss_param;

	hdr = nl80211hdr_put(msg, portid, seq, flags, NL80211_CMD_NEW_STATION);
	if (!hdr)
		return -1;

	if (nla_put_u32(msg, NL80211_ATTR_IFINDEX, dev->ifindex) ||
	    nla_put(msg, NL80211_ATTR_MAC, ETH_ALEN, mac_addr) ||
	    nla_put_u32(msg, NL80211_ATTR_GENERATION, sinfo->generation))
		goto nla_put_failure;

	sinfoattr = nla_nest_start(msg, NL80211_ATTR_STA_INFO);
	if (!sinfoattr)
		goto nla_put_failure;
	if ((sinfo->filled & STATION_INFO_CONNECTED_TIME) &&
	    nla_put_u32(msg, NL80211_STA_INFO_CONNECTED_TIME,
			sinfo->connected_time))
		goto nla_put_failure;
	if ((sinfo->filled & STATION_INFO_INACTIVE_TIME) &&
	    nla_put_u32(msg, NL80211_STA_INFO_INACTIVE_TIME,
			sinfo->inactive_time))
		goto nla_put_failure;
	if ((sinfo->filled & (STATION_INFO_RX_BYTES |
			      STATION_INFO_RX_BYTES64)) &&
	    nla_put_u32(msg, NL80211_STA_INFO_RX_BYTES,
			(u32)sinfo->rx_bytes))
		goto nla_put_failure;
	if ((sinfo->filled & (STATION_INFO_TX_BYTES |
			      STATION_INFO_TX_BYTES64)) &&
	    nla_put_u32(msg, NL80211_STA_INFO_TX_BYTES,
			(u32)sinfo->tx_bytes))
		goto nla_put_failure;
	if ((sinfo->filled & STATION_INFO_RX_BYTES64) &&
	    nla_put_u64(msg, NL80211_STA_INFO_RX_BYTES64,
			sinfo->rx_bytes))
		goto nla_put_failure;
	if ((sinfo->filled & STATION_INFO_TX_BYTES64) &&
	    nla_put_u64(msg, NL80211_STA_INFO_TX_BYTES64,
			sinfo->tx_bytes))
		goto nla_put_failure;
	if ((sinfo->filled & STATION_INFO_LLID) &&
	    nla_put_u16(msg, NL80211_STA_INFO_LLID, sinfo->llid))
		goto nla_put_failure;
	if ((sinfo->filled & STATION_INFO_PLID) &&
	    nla_put_u16(msg, NL80211_STA_INFO_PLID, sinfo->plid))
		goto nla_put_failure;
	if ((sinfo->filled & STATION_INFO_PLINK_STATE) &&
	    nla_put_u8(msg, NL80211_STA_INFO_PLINK_STATE,
		       sinfo->plink_state))
		goto nla_put_failure;
	switch (rdev->wiphy.signal_type) {
	case CFG80211_SIGNAL_TYPE_MBM:
		if ((sinfo->filled & STATION_INFO_SIGNAL) &&
		    nla_put_u8(msg, NL80211_STA_INFO_SIGNAL,
			       sinfo->signal))
			goto nla_put_failure;
		if ((sinfo->filled & STATION_INFO_SIGNAL_AVG) &&
		    nla_put_u8(msg, NL80211_STA_INFO_SIGNAL_AVG,
			       sinfo->signal_avg))
			goto nla_put_failure;
		break;
	default:
		break;
	}
	if (sinfo->filled & STATION_INFO_CHAIN_SIGNAL) {
		if (!nl80211_put_signal(msg, sinfo->chains,
					sinfo->chain_signal,
					NL80211_STA_INFO_CHAIN_SIGNAL))
			goto nla_put_failure;
	}
	if (sinfo->filled & STATION_INFO_CHAIN_SIGNAL_AVG) {
		if (!nl80211_put_signal(msg, sinfo->chains,
					sinfo->chain_signal_avg,
					NL80211_STA_INFO_CHAIN_SIGNAL_AVG))
			goto nla_put_failure;
	}
	if (sinfo->filled & STATION_INFO_TX_BITRATE) {
		if (!nl80211_put_sta_rate(msg, &sinfo->txrate,
					  NL80211_STA_INFO_TX_BITRATE))
			goto nla_put_failure;
	}
	if (sinfo->filled & STATION_INFO_RX_BITRATE) {
		if (!nl80211_put_sta_rate(msg, &sinfo->rxrate,
					  NL80211_STA_INFO_RX_BITRATE))
			goto nla_put_failure;
	}
	if ((sinfo->filled & STATION_INFO_RX_PACKETS) &&
	    nla_put_u32(msg, NL80211_STA_INFO_RX_PACKETS,
			sinfo->rx_packets))
		goto nla_put_failure;
	if ((sinfo->filled & STATION_INFO_TX_PACKETS) &&
	    nla_put_u32(msg, NL80211_STA_INFO_TX_PACKETS,
			sinfo->tx_packets))
		goto nla_put_failure;
	if ((sinfo->filled & STATION_INFO_TX_RETRIES) &&
	    nla_put_u32(msg, NL80211_STA_INFO_TX_RETRIES,
			sinfo->tx_retries))
		goto nla_put_failure;
	if ((sinfo->filled & STATION_INFO_TX_FAILED) &&
	    nla_put_u32(msg, NL80211_STA_INFO_TX_FAILED,
			sinfo->tx_failed))
		goto nla_put_failure;
	if ((sinfo->filled & STATION_INFO_EXPECTED_THROUGHPUT) &&
	    nla_put_u32(msg, NL80211_STA_INFO_EXPECTED_THROUGHPUT,
			sinfo->expected_throughput))
		goto nla_put_failure;
	if ((sinfo->filled & STATION_INFO_BEACON_LOSS_COUNT) &&
	    nla_put_u32(msg, NL80211_STA_INFO_BEACON_LOSS,
			sinfo->beacon_loss_count))
		goto nla_put_failure;
	if ((sinfo->filled & STATION_INFO_LOCAL_PM) &&
	    nla_put_u32(msg, NL80211_STA_INFO_LOCAL_PM,
			sinfo->local_pm))
		goto nla_put_failure;
	if ((sinfo->filled & STATION_INFO_PEER_PM) &&
	    nla_put_u32(msg, NL80211_STA_INFO_PEER_PM,
			sinfo->peer_pm))
		goto nla_put_failure;
	if ((sinfo->filled & STATION_INFO_NONPEER_PM) &&
	    nla_put_u32(msg, NL80211_STA_INFO_NONPEER_PM,
			sinfo->nonpeer_pm))
		goto nla_put_failure;
	if (sinfo->filled & STATION_INFO_BSS_PARAM) {
		bss_param = nla_nest_start(msg, NL80211_STA_INFO_BSS_PARAM);
		if (!bss_param)
			goto nla_put_failure;

		if (((sinfo->bss_param.flags & BSS_PARAM_FLAGS_CTS_PROT) &&
		     nla_put_flag(msg, NL80211_STA_BSS_PARAM_CTS_PROT)) ||
		    ((sinfo->bss_param.flags & BSS_PARAM_FLAGS_SHORT_PREAMBLE) &&
		     nla_put_flag(msg, NL80211_STA_BSS_PARAM_SHORT_PREAMBLE)) ||
		    ((sinfo->bss_param.flags & BSS_PARAM_FLAGS_SHORT_SLOT_TIME) &&
		     nla_put_flag(msg, NL80211_STA_BSS_PARAM_SHORT_SLOT_TIME)) ||
		    nla_put_u8(msg, NL80211_STA_BSS_PARAM_DTIM_PERIOD,
			       sinfo->bss_param.dtim_period) ||
		    nla_put_u16(msg, NL80211_STA_BSS_PARAM_BEACON_INTERVAL,
				sinfo->bss_param.beacon_interval))
			goto nla_put_failure;

		nla_nest_end(msg, bss_param);
	}
	if ((sinfo->filled & STATION_INFO_STA_FLAGS) &&
	    nla_put(msg, NL80211_STA_INFO_STA_FLAGS,
		    sizeof(struct nl80211_sta_flag_update),
		    &sinfo->sta_flags))
		goto nla_put_failure;
	if ((sinfo->filled & STATION_INFO_T_OFFSET) &&
		nla_put_u64(msg, NL80211_STA_INFO_T_OFFSET,
			    sinfo->t_offset))
		goto nla_put_failure;
	nla_nest_end(msg, sinfoattr);

	if ((sinfo->filled & STATION_INFO_ASSOC_REQ_IES) &&
	    nla_put(msg, NL80211_ATTR_IE, sinfo->assoc_req_ies_len,
		    sinfo->assoc_req_ies))
		goto nla_put_failure;

	return genlmsg_end(msg, hdr);

 nla_put_failure:
	genlmsg_cancel(msg, hdr);
	return -EMSGSIZE;
}

static int nl80211_dump_station(struct sk_buff *skb,
				struct netlink_callback *cb)
{
	struct station_info sinfo;
	struct cfg80211_registered_device *rdev;
	struct wireless_dev *wdev;
	u8 mac_addr[ETH_ALEN];
	int sta_idx = cb->args[2];
	int err;

	err = nl80211_prepare_wdev_dump(skb, cb, &rdev, &wdev);
	if (err)
		return err;

	if (!wdev->netdev) {
		err = -EINVAL;
		goto out_err;
	}

	if (!rdev->ops->dump_station) {
		err = -EOPNOTSUPP;
		goto out_err;
	}

	while (1) {
		memset(&sinfo, 0, sizeof(sinfo));
		err = rdev_dump_station(rdev, wdev->netdev, sta_idx,
					mac_addr, &sinfo);
		if (err == -ENOENT)
			break;
		if (err)
			goto out_err;

		if (nl80211_send_station(skb,
				NETLINK_CB(cb->skb).portid,
				cb->nlh->nlmsg_seq, NLM_F_MULTI,
				rdev, wdev->netdev, mac_addr,
				&sinfo) < 0)
			goto out;

		sta_idx++;
	}


 out:
	cb->args[2] = sta_idx;
	err = skb->len;
 out_err:
	nl80211_finish_wdev_dump(rdev);

	return err;
}

static int nl80211_get_station(struct sk_buff *skb, struct genl_info *info)
{
	struct cfg80211_registered_device *rdev = info->user_ptr[0];
	struct net_device *dev = info->user_ptr[1];
	struct station_info sinfo;
	struct sk_buff *msg;
	u8 *mac_addr = NULL;
	int err;

	memset(&sinfo, 0, sizeof(sinfo));

	if (!info->attrs[NL80211_ATTR_MAC])
		return -EINVAL;

	mac_addr = nla_data(info->attrs[NL80211_ATTR_MAC]);

	if (!rdev->ops->get_station)
		return -EOPNOTSUPP;

	err = rdev_get_station(rdev, dev, mac_addr, &sinfo);
	if (err)
		return err;

	msg = nlmsg_new(NLMSG_DEFAULT_SIZE, GFP_KERNEL);
	if (!msg)
		return -ENOMEM;

	if (nl80211_send_station(msg, info->snd_portid, info->snd_seq, 0,
				 rdev, dev, mac_addr, &sinfo) < 0) {
		nlmsg_free(msg);
		return -ENOBUFS;
	}

	return genlmsg_reply(msg, info);
}

int cfg80211_check_station_change(struct wiphy *wiphy,
				  struct station_parameters *params,
				  enum cfg80211_station_type statype)
{
	if (params->listen_interval != -1)
		return -EINVAL;
	if (params->aid)
		return -EINVAL;

	/* When you run into this, adjust the code below for the new flag */
	BUILD_BUG_ON(NL80211_STA_FLAG_MAX != 7);

	switch (statype) {
	case CFG80211_STA_MESH_PEER_KERNEL:
	case CFG80211_STA_MESH_PEER_USER:
		/*
		 * No ignoring the TDLS flag here -- the userspace mesh
		 * code doesn't have the bug of including TDLS in the
		 * mask everywhere.
		 */
		if (params->sta_flags_mask &
				~(BIT(NL80211_STA_FLAG_AUTHENTICATED) |
				  BIT(NL80211_STA_FLAG_MFP) |
				  BIT(NL80211_STA_FLAG_AUTHORIZED)))
			return -EINVAL;
		break;
	case CFG80211_STA_TDLS_PEER_SETUP:
	case CFG80211_STA_TDLS_PEER_ACTIVE:
		if (!(params->sta_flags_set & BIT(NL80211_STA_FLAG_TDLS_PEER)))
			return -EINVAL;
		/* ignore since it can't change */
		params->sta_flags_mask &= ~BIT(NL80211_STA_FLAG_TDLS_PEER);
		break;
	default:
		/* disallow mesh-specific things */
		if (params->plink_action != NL80211_PLINK_ACTION_NO_ACTION)
			return -EINVAL;
		if (params->local_pm)
			return -EINVAL;
		if (params->sta_modify_mask & STATION_PARAM_APPLY_PLINK_STATE)
			return -EINVAL;
	}

	if (statype != CFG80211_STA_TDLS_PEER_SETUP &&
	    statype != CFG80211_STA_TDLS_PEER_ACTIVE) {
		/* TDLS can't be set, ... */
		if (params->sta_flags_set & BIT(NL80211_STA_FLAG_TDLS_PEER))
			return -EINVAL;
		/*
		 * ... but don't bother the driver with it. This works around
		 * a hostapd/wpa_supplicant issue -- it always includes the
		 * TLDS_PEER flag in the mask even for AP mode.
		 */
		params->sta_flags_mask &= ~BIT(NL80211_STA_FLAG_TDLS_PEER);
	}

	if (statype != CFG80211_STA_TDLS_PEER_SETUP) {
		/* reject other things that can't change */
		if (params->sta_modify_mask & STATION_PARAM_APPLY_UAPSD)
			return -EINVAL;
		if (params->sta_modify_mask & STATION_PARAM_APPLY_CAPABILITY)
			return -EINVAL;
		if (params->supported_rates)
			return -EINVAL;
		if (params->ext_capab || params->ht_capa || params->vht_capa)
			return -EINVAL;
	}

	if (statype != CFG80211_STA_AP_CLIENT) {
		if (params->vlan)
			return -EINVAL;
	}

	switch (statype) {
	case CFG80211_STA_AP_MLME_CLIENT:
		/* Use this only for authorizing/unauthorizing a station */
		if (!(params->sta_flags_mask & BIT(NL80211_STA_FLAG_AUTHORIZED)))
			return -EOPNOTSUPP;
		break;
	case CFG80211_STA_AP_CLIENT:
		/* accept only the listed bits */
		if (params->sta_flags_mask &
				~(BIT(NL80211_STA_FLAG_AUTHORIZED) |
				  BIT(NL80211_STA_FLAG_AUTHENTICATED) |
				  BIT(NL80211_STA_FLAG_ASSOCIATED) |
				  BIT(NL80211_STA_FLAG_SHORT_PREAMBLE) |
				  BIT(NL80211_STA_FLAG_WME) |
				  BIT(NL80211_STA_FLAG_MFP)))
			return -EINVAL;

		/* but authenticated/associated only if driver handles it */
		if (!(wiphy->features & NL80211_FEATURE_FULL_AP_CLIENT_STATE) &&
		    params->sta_flags_mask &
				(BIT(NL80211_STA_FLAG_AUTHENTICATED) |
				 BIT(NL80211_STA_FLAG_ASSOCIATED)))
			return -EINVAL;
		break;
	case CFG80211_STA_IBSS:
	case CFG80211_STA_AP_STA:
		/* reject any changes other than AUTHORIZED */
		if (params->sta_flags_mask & ~BIT(NL80211_STA_FLAG_AUTHORIZED))
			return -EINVAL;
		break;
	case CFG80211_STA_TDLS_PEER_SETUP:
		/* reject any changes other than AUTHORIZED or WME */
		if (params->sta_flags_mask & ~(BIT(NL80211_STA_FLAG_AUTHORIZED) |
					       BIT(NL80211_STA_FLAG_WME)))
			return -EINVAL;
		/* force (at least) rates when authorizing */
		if (params->sta_flags_set & BIT(NL80211_STA_FLAG_AUTHORIZED) &&
		    !params->supported_rates)
			return -EINVAL;
		break;
	case CFG80211_STA_TDLS_PEER_ACTIVE:
		/* reject any changes */
		return -EINVAL;
	case CFG80211_STA_MESH_PEER_KERNEL:
		if (params->sta_modify_mask & STATION_PARAM_APPLY_PLINK_STATE)
			return -EINVAL;
		break;
	case CFG80211_STA_MESH_PEER_USER:
		if (params->plink_action != NL80211_PLINK_ACTION_NO_ACTION)
			return -EINVAL;
		break;
	}

	return 0;
}
EXPORT_SYMBOL(cfg80211_check_station_change);

/*
 * Get vlan interface making sure it is running and on the right wiphy.
 */
static struct net_device *get_vlan(struct genl_info *info,
				   struct cfg80211_registered_device *rdev)
{
	struct nlattr *vlanattr = info->attrs[NL80211_ATTR_STA_VLAN];
	struct net_device *v;
	int ret;

	if (!vlanattr)
		return NULL;

	v = dev_get_by_index(genl_info_net(info), nla_get_u32(vlanattr));
	if (!v)
		return ERR_PTR(-ENODEV);

	if (!v->ieee80211_ptr || v->ieee80211_ptr->wiphy != &rdev->wiphy) {
		ret = -EINVAL;
		goto error;
	}

	if (v->ieee80211_ptr->iftype != NL80211_IFTYPE_AP_VLAN &&
	    v->ieee80211_ptr->iftype != NL80211_IFTYPE_AP &&
	    v->ieee80211_ptr->iftype != NL80211_IFTYPE_P2P_GO) {
		ret = -EINVAL;
		goto error;
	}

	if (!netif_running(v)) {
		ret = -ENETDOWN;
		goto error;
	}

	return v;
 error:
	dev_put(v);
	return ERR_PTR(ret);
}

static const struct nla_policy
nl80211_sta_wme_policy[NL80211_STA_WME_MAX + 1] = {
	[NL80211_STA_WME_UAPSD_QUEUES] = { .type = NLA_U8 },
	[NL80211_STA_WME_MAX_SP] = { .type = NLA_U8 },
};

static int nl80211_parse_sta_wme(struct genl_info *info,
				 struct station_parameters *params)
{
	struct nlattr *tb[NL80211_STA_WME_MAX + 1];
	struct nlattr *nla;
	int err;

	/* parse WME attributes if present */
	if (!info->attrs[NL80211_ATTR_STA_WME])
		return 0;

	nla = info->attrs[NL80211_ATTR_STA_WME];
	err = nla_parse_nested(tb, NL80211_STA_WME_MAX, nla,
			       nl80211_sta_wme_policy);
	if (err)
		return err;

	if (tb[NL80211_STA_WME_UAPSD_QUEUES])
		params->uapsd_queues = nla_get_u8(
			tb[NL80211_STA_WME_UAPSD_QUEUES]);
	if (params->uapsd_queues & ~IEEE80211_WMM_IE_STA_QOSINFO_AC_MASK)
		return -EINVAL;

	if (tb[NL80211_STA_WME_MAX_SP])
		params->max_sp = nla_get_u8(tb[NL80211_STA_WME_MAX_SP]);

	if (params->max_sp & ~IEEE80211_WMM_IE_STA_QOSINFO_SP_MASK)
		return -EINVAL;

	params->sta_modify_mask |= STATION_PARAM_APPLY_UAPSD;

	return 0;
}

static int nl80211_parse_sta_channel_info(struct genl_info *info,
				      struct station_parameters *params)
{
	if (info->attrs[NL80211_ATTR_STA_SUPPORTED_CHANNELS]) {
		params->supported_channels =
		     nla_data(info->attrs[NL80211_ATTR_STA_SUPPORTED_CHANNELS]);
		params->supported_channels_len =
		     nla_len(info->attrs[NL80211_ATTR_STA_SUPPORTED_CHANNELS]);
		/*
		 * Need to include at least one (first channel, number of
		 * channels) tuple for each subband, and must have proper
		 * tuples for the rest of the data as well.
		 */
		if (params->supported_channels_len < 2)
			return -EINVAL;
		if (params->supported_channels_len % 2)
			return -EINVAL;
	}

	if (info->attrs[NL80211_ATTR_STA_SUPPORTED_OPER_CLASSES]) {
		params->supported_oper_classes =
		 nla_data(info->attrs[NL80211_ATTR_STA_SUPPORTED_OPER_CLASSES]);
		params->supported_oper_classes_len =
		  nla_len(info->attrs[NL80211_ATTR_STA_SUPPORTED_OPER_CLASSES]);
		/*
		 * The value of the Length field of the Supported Operating
		 * Classes element is between 2 and 253.
		 */
		if (params->supported_oper_classes_len < 2 ||
		    params->supported_oper_classes_len > 253)
			return -EINVAL;
	}
	return 0;
}

static int nl80211_set_station_tdls(struct genl_info *info,
				    struct station_parameters *params)
{
	int err;
	/* Dummy STA entry gets updated once the peer capabilities are known */
	if (info->attrs[NL80211_ATTR_PEER_AID])
		params->aid = nla_get_u16(info->attrs[NL80211_ATTR_PEER_AID]);
	if (info->attrs[NL80211_ATTR_HT_CAPABILITY])
		params->ht_capa =
			nla_data(info->attrs[NL80211_ATTR_HT_CAPABILITY]);
	if (info->attrs[NL80211_ATTR_VHT_CAPABILITY])
		params->vht_capa =
			nla_data(info->attrs[NL80211_ATTR_VHT_CAPABILITY]);

	err = nl80211_parse_sta_channel_info(info, params);
	if (err)
		return err;

	return nl80211_parse_sta_wme(info, params);
}

static int nl80211_set_station(struct sk_buff *skb, struct genl_info *info)
{
	struct cfg80211_registered_device *rdev = info->user_ptr[0];
	struct net_device *dev = info->user_ptr[1];
	struct station_parameters params;
	u8 *mac_addr;
	int err;

	memset(&params, 0, sizeof(params));

	params.listen_interval = -1;

	if (!rdev->ops->change_station)
		return -EOPNOTSUPP;

	if (info->attrs[NL80211_ATTR_STA_AID])
		return -EINVAL;

	if (!info->attrs[NL80211_ATTR_MAC])
		return -EINVAL;

	mac_addr = nla_data(info->attrs[NL80211_ATTR_MAC]);

	if (info->attrs[NL80211_ATTR_STA_SUPPORTED_RATES]) {
		params.supported_rates =
			nla_data(info->attrs[NL80211_ATTR_STA_SUPPORTED_RATES]);
		params.supported_rates_len =
			nla_len(info->attrs[NL80211_ATTR_STA_SUPPORTED_RATES]);
	}

	if (info->attrs[NL80211_ATTR_STA_CAPABILITY]) {
		params.capability =
			nla_get_u16(info->attrs[NL80211_ATTR_STA_CAPABILITY]);
		params.sta_modify_mask |= STATION_PARAM_APPLY_CAPABILITY;
	}

	if (info->attrs[NL80211_ATTR_STA_EXT_CAPABILITY]) {
		params.ext_capab =
			nla_data(info->attrs[NL80211_ATTR_STA_EXT_CAPABILITY]);
		params.ext_capab_len =
			nla_len(info->attrs[NL80211_ATTR_STA_EXT_CAPABILITY]);
	}

	if (info->attrs[NL80211_ATTR_STA_LISTEN_INTERVAL])
		return -EINVAL;

	if (parse_station_flags(info, dev->ieee80211_ptr->iftype, &params))
		return -EINVAL;

	if (info->attrs[NL80211_ATTR_STA_PLINK_ACTION]) {
		params.plink_action =
			nla_get_u8(info->attrs[NL80211_ATTR_STA_PLINK_ACTION]);
		if (params.plink_action >= NUM_NL80211_PLINK_ACTIONS)
			return -EINVAL;
	}

	if (info->attrs[NL80211_ATTR_STA_PLINK_STATE]) {
		params.plink_state =
			nla_get_u8(info->attrs[NL80211_ATTR_STA_PLINK_STATE]);
		if (params.plink_state >= NUM_NL80211_PLINK_STATES)
			return -EINVAL;
		params.sta_modify_mask |= STATION_PARAM_APPLY_PLINK_STATE;
	}

	if (info->attrs[NL80211_ATTR_LOCAL_MESH_POWER_MODE]) {
		enum nl80211_mesh_power_mode pm = nla_get_u32(
			info->attrs[NL80211_ATTR_LOCAL_MESH_POWER_MODE]);

		if (pm <= NL80211_MESH_POWER_UNKNOWN ||
		    pm > NL80211_MESH_POWER_MAX)
			return -EINVAL;

		params.local_pm = pm;
	}

	/* Include parameters for TDLS peer (will check later) */
	err = nl80211_set_station_tdls(info, &params);
	if (err)
		return err;

	params.vlan = get_vlan(info, rdev);
	if (IS_ERR(params.vlan))
		return PTR_ERR(params.vlan);

	switch (dev->ieee80211_ptr->iftype) {
	case NL80211_IFTYPE_AP:
	case NL80211_IFTYPE_AP_VLAN:
	case NL80211_IFTYPE_P2P_GO:
	case NL80211_IFTYPE_P2P_CLIENT:
	case NL80211_IFTYPE_STATION:
	case NL80211_IFTYPE_ADHOC:
	case NL80211_IFTYPE_MESH_POINT:
		break;
	default:
		err = -EOPNOTSUPP;
		goto out_put_vlan;
	}

	/* driver will call cfg80211_check_station_change() */
	err = rdev_change_station(rdev, dev, mac_addr, &params);

 out_put_vlan:
	if (params.vlan)
		dev_put(params.vlan);

	return err;
}

static int nl80211_new_station(struct sk_buff *skb, struct genl_info *info)
{
	struct cfg80211_registered_device *rdev = info->user_ptr[0];
	int err;
	struct net_device *dev = info->user_ptr[1];
	struct station_parameters params;
	u8 *mac_addr = NULL;

	memset(&params, 0, sizeof(params));

	if (!rdev->ops->add_station)
		return -EOPNOTSUPP;

	if (!info->attrs[NL80211_ATTR_MAC])
		return -EINVAL;

	if (!info->attrs[NL80211_ATTR_STA_LISTEN_INTERVAL])
		return -EINVAL;

	if (!info->attrs[NL80211_ATTR_STA_SUPPORTED_RATES])
		return -EINVAL;

	if (!info->attrs[NL80211_ATTR_STA_AID] &&
	    !info->attrs[NL80211_ATTR_PEER_AID])
		return -EINVAL;

	mac_addr = nla_data(info->attrs[NL80211_ATTR_MAC]);
	params.supported_rates =
		nla_data(info->attrs[NL80211_ATTR_STA_SUPPORTED_RATES]);
	params.supported_rates_len =
		nla_len(info->attrs[NL80211_ATTR_STA_SUPPORTED_RATES]);
	params.listen_interval =
		nla_get_u16(info->attrs[NL80211_ATTR_STA_LISTEN_INTERVAL]);

	if (info->attrs[NL80211_ATTR_PEER_AID])
		params.aid = nla_get_u16(info->attrs[NL80211_ATTR_PEER_AID]);
	else
		params.aid = nla_get_u16(info->attrs[NL80211_ATTR_STA_AID]);
	if (!params.aid || params.aid > IEEE80211_MAX_AID)
		return -EINVAL;

	if (info->attrs[NL80211_ATTR_STA_CAPABILITY]) {
		params.capability =
			nla_get_u16(info->attrs[NL80211_ATTR_STA_CAPABILITY]);
		params.sta_modify_mask |= STATION_PARAM_APPLY_CAPABILITY;
	}

	if (info->attrs[NL80211_ATTR_STA_EXT_CAPABILITY]) {
		params.ext_capab =
			nla_data(info->attrs[NL80211_ATTR_STA_EXT_CAPABILITY]);
		params.ext_capab_len =
			nla_len(info->attrs[NL80211_ATTR_STA_EXT_CAPABILITY]);
	}

	if (info->attrs[NL80211_ATTR_HT_CAPABILITY])
		params.ht_capa =
			nla_data(info->attrs[NL80211_ATTR_HT_CAPABILITY]);

	if (info->attrs[NL80211_ATTR_VHT_CAPABILITY])
		params.vht_capa =
			nla_data(info->attrs[NL80211_ATTR_VHT_CAPABILITY]);

	if (info->attrs[NL80211_ATTR_OPMODE_NOTIF]) {
		params.opmode_notif_used = true;
		params.opmode_notif =
			nla_get_u8(info->attrs[NL80211_ATTR_OPMODE_NOTIF]);
	}

	if (info->attrs[NL80211_ATTR_STA_PLINK_ACTION]) {
		params.plink_action =
			nla_get_u8(info->attrs[NL80211_ATTR_STA_PLINK_ACTION]);
		if (params.plink_action >= NUM_NL80211_PLINK_ACTIONS)
			return -EINVAL;
	}

	err = nl80211_parse_sta_channel_info(info, &params);
	if (err)
		return err;

	err = nl80211_parse_sta_wme(info, &params);
	if (err)
		return err;

	if (parse_station_flags(info, dev->ieee80211_ptr->iftype, &params))
		return -EINVAL;

	/* When you run into this, adjust the code below for the new flag */
	BUILD_BUG_ON(NL80211_STA_FLAG_MAX != 7);

	switch (dev->ieee80211_ptr->iftype) {
	case NL80211_IFTYPE_AP:
	case NL80211_IFTYPE_AP_VLAN:
	case NL80211_IFTYPE_P2P_GO:
		/* ignore WME attributes if iface/sta is not capable */
		if (!(rdev->wiphy.flags & WIPHY_FLAG_AP_UAPSD) ||
		    !(params.sta_flags_set & BIT(NL80211_STA_FLAG_WME)))
			params.sta_modify_mask &= ~STATION_PARAM_APPLY_UAPSD;

		/* TDLS peers cannot be added */
		if ((params.sta_flags_set & BIT(NL80211_STA_FLAG_TDLS_PEER)) ||
		    info->attrs[NL80211_ATTR_PEER_AID])
			return -EINVAL;
		/* but don't bother the driver with it */
		params.sta_flags_mask &= ~BIT(NL80211_STA_FLAG_TDLS_PEER);

		/* allow authenticated/associated only if driver handles it */
		if (!(rdev->wiphy.features &
				NL80211_FEATURE_FULL_AP_CLIENT_STATE) &&
		    params.sta_flags_mask &
				(BIT(NL80211_STA_FLAG_AUTHENTICATED) |
				 BIT(NL80211_STA_FLAG_ASSOCIATED)))
			return -EINVAL;

		/* must be last in here for error handling */
		params.vlan = get_vlan(info, rdev);
		if (IS_ERR(params.vlan))
			return PTR_ERR(params.vlan);
		break;
	case NL80211_IFTYPE_MESH_POINT:
		/* ignore uAPSD data */
		params.sta_modify_mask &= ~STATION_PARAM_APPLY_UAPSD;

		/* associated is disallowed */
		if (params.sta_flags_mask & BIT(NL80211_STA_FLAG_ASSOCIATED))
			return -EINVAL;
		/* TDLS peers cannot be added */
		if ((params.sta_flags_set & BIT(NL80211_STA_FLAG_TDLS_PEER)) ||
		    info->attrs[NL80211_ATTR_PEER_AID])
			return -EINVAL;
		break;
	case NL80211_IFTYPE_STATION:
	case NL80211_IFTYPE_P2P_CLIENT:
		/* ignore uAPSD data */
		params.sta_modify_mask &= ~STATION_PARAM_APPLY_UAPSD;

		/* these are disallowed */
		if (params.sta_flags_mask &
				(BIT(NL80211_STA_FLAG_ASSOCIATED) |
				 BIT(NL80211_STA_FLAG_AUTHENTICATED)))
			return -EINVAL;
		/* Only TDLS peers can be added */
		if (!(params.sta_flags_set & BIT(NL80211_STA_FLAG_TDLS_PEER)))
			return -EINVAL;
		/* Can only add if TDLS ... */
		if (!(rdev->wiphy.flags & WIPHY_FLAG_SUPPORTS_TDLS))
			return -EOPNOTSUPP;
		/* ... with external setup is supported */
		if (!(rdev->wiphy.flags & WIPHY_FLAG_TDLS_EXTERNAL_SETUP))
			return -EOPNOTSUPP;
		/*
		 * Older wpa_supplicant versions always mark the TDLS peer
		 * as authorized, but it shouldn't yet be.
		 */
		params.sta_flags_mask &= ~BIT(NL80211_STA_FLAG_AUTHORIZED);
		break;
	default:
		return -EOPNOTSUPP;
	}

	/* be aware of params.vlan when changing code here */

	err = rdev_add_station(rdev, dev, mac_addr, &params);

	if (params.vlan)
		dev_put(params.vlan);
	return err;
}

static int nl80211_del_station(struct sk_buff *skb, struct genl_info *info)
{
	struct cfg80211_registered_device *rdev = info->user_ptr[0];
	struct net_device *dev = info->user_ptr[1];
	u8 *mac_addr = NULL;

	if (info->attrs[NL80211_ATTR_MAC])
		mac_addr = nla_data(info->attrs[NL80211_ATTR_MAC]);

	if (dev->ieee80211_ptr->iftype != NL80211_IFTYPE_AP &&
	    dev->ieee80211_ptr->iftype != NL80211_IFTYPE_AP_VLAN &&
	    dev->ieee80211_ptr->iftype != NL80211_IFTYPE_MESH_POINT &&
	    dev->ieee80211_ptr->iftype != NL80211_IFTYPE_P2P_GO)
		return -EINVAL;

	if (!rdev->ops->del_station)
		return -EOPNOTSUPP;

	return rdev_del_station(rdev, dev, mac_addr);
}

static int nl80211_send_mpath(struct sk_buff *msg, u32 portid, u32 seq,
				int flags, struct net_device *dev,
				u8 *dst, u8 *next_hop,
				struct mpath_info *pinfo)
{
	void *hdr;
	struct nlattr *pinfoattr;

	hdr = nl80211hdr_put(msg, portid, seq, flags, NL80211_CMD_NEW_STATION);
	if (!hdr)
		return -1;

	if (nla_put_u32(msg, NL80211_ATTR_IFINDEX, dev->ifindex) ||
	    nla_put(msg, NL80211_ATTR_MAC, ETH_ALEN, dst) ||
	    nla_put(msg, NL80211_ATTR_MPATH_NEXT_HOP, ETH_ALEN, next_hop) ||
	    nla_put_u32(msg, NL80211_ATTR_GENERATION, pinfo->generation))
		goto nla_put_failure;

	pinfoattr = nla_nest_start(msg, NL80211_ATTR_MPATH_INFO);
	if (!pinfoattr)
		goto nla_put_failure;
	if ((pinfo->filled & MPATH_INFO_FRAME_QLEN) &&
	    nla_put_u32(msg, NL80211_MPATH_INFO_FRAME_QLEN,
			pinfo->frame_qlen))
		goto nla_put_failure;
	if (((pinfo->filled & MPATH_INFO_SN) &&
	     nla_put_u32(msg, NL80211_MPATH_INFO_SN, pinfo->sn)) ||
	    ((pinfo->filled & MPATH_INFO_METRIC) &&
	     nla_put_u32(msg, NL80211_MPATH_INFO_METRIC,
			 pinfo->metric)) ||
	    ((pinfo->filled & MPATH_INFO_EXPTIME) &&
	     nla_put_u32(msg, NL80211_MPATH_INFO_EXPTIME,
			 pinfo->exptime)) ||
	    ((pinfo->filled & MPATH_INFO_FLAGS) &&
	     nla_put_u8(msg, NL80211_MPATH_INFO_FLAGS,
			pinfo->flags)) ||
	    ((pinfo->filled & MPATH_INFO_DISCOVERY_TIMEOUT) &&
	     nla_put_u32(msg, NL80211_MPATH_INFO_DISCOVERY_TIMEOUT,
			 pinfo->discovery_timeout)) ||
	    ((pinfo->filled & MPATH_INFO_DISCOVERY_RETRIES) &&
	     nla_put_u8(msg, NL80211_MPATH_INFO_DISCOVERY_RETRIES,
			pinfo->discovery_retries)))
		goto nla_put_failure;

	nla_nest_end(msg, pinfoattr);

	return genlmsg_end(msg, hdr);

 nla_put_failure:
	genlmsg_cancel(msg, hdr);
	return -EMSGSIZE;
}

static int nl80211_dump_mpath(struct sk_buff *skb,
			      struct netlink_callback *cb)
{
	struct mpath_info pinfo;
	struct cfg80211_registered_device *rdev;
	struct wireless_dev *wdev;
	u8 dst[ETH_ALEN];
	u8 next_hop[ETH_ALEN];
	int path_idx = cb->args[2];
	int err;

	err = nl80211_prepare_wdev_dump(skb, cb, &rdev, &wdev);
	if (err)
		return err;

	if (!rdev->ops->dump_mpath) {
		err = -EOPNOTSUPP;
		goto out_err;
	}

	if (wdev->iftype != NL80211_IFTYPE_MESH_POINT) {
		err = -EOPNOTSUPP;
		goto out_err;
	}

	while (1) {
		err = rdev_dump_mpath(rdev, wdev->netdev, path_idx, dst,
				      next_hop, &pinfo);
		if (err == -ENOENT)
			break;
		if (err)
			goto out_err;

		if (nl80211_send_mpath(skb, NETLINK_CB(cb->skb).portid,
				       cb->nlh->nlmsg_seq, NLM_F_MULTI,
				       wdev->netdev, dst, next_hop,
				       &pinfo) < 0)
			goto out;

		path_idx++;
	}


 out:
	cb->args[2] = path_idx;
	err = skb->len;
 out_err:
	nl80211_finish_wdev_dump(rdev);
	return err;
}

static int nl80211_get_mpath(struct sk_buff *skb, struct genl_info *info)
{
	struct cfg80211_registered_device *rdev = info->user_ptr[0];
	int err;
	struct net_device *dev = info->user_ptr[1];
	struct mpath_info pinfo;
	struct sk_buff *msg;
	u8 *dst = NULL;
	u8 next_hop[ETH_ALEN];

	memset(&pinfo, 0, sizeof(pinfo));

	if (!info->attrs[NL80211_ATTR_MAC])
		return -EINVAL;

	dst = nla_data(info->attrs[NL80211_ATTR_MAC]);

	if (!rdev->ops->get_mpath)
		return -EOPNOTSUPP;

	if (dev->ieee80211_ptr->iftype != NL80211_IFTYPE_MESH_POINT)
		return -EOPNOTSUPP;

	err = rdev_get_mpath(rdev, dev, dst, next_hop, &pinfo);
	if (err)
		return err;

	msg = nlmsg_new(NLMSG_DEFAULT_SIZE, GFP_KERNEL);
	if (!msg)
		return -ENOMEM;

	if (nl80211_send_mpath(msg, info->snd_portid, info->snd_seq, 0,
				 dev, dst, next_hop, &pinfo) < 0) {
		nlmsg_free(msg);
		return -ENOBUFS;
	}

	return genlmsg_reply(msg, info);
}

static int nl80211_set_mpath(struct sk_buff *skb, struct genl_info *info)
{
	struct cfg80211_registered_device *rdev = info->user_ptr[0];
	struct net_device *dev = info->user_ptr[1];
	u8 *dst = NULL;
	u8 *next_hop = NULL;

	if (!info->attrs[NL80211_ATTR_MAC])
		return -EINVAL;

	if (!info->attrs[NL80211_ATTR_MPATH_NEXT_HOP])
		return -EINVAL;

	dst = nla_data(info->attrs[NL80211_ATTR_MAC]);
	next_hop = nla_data(info->attrs[NL80211_ATTR_MPATH_NEXT_HOP]);

	if (!rdev->ops->change_mpath)
		return -EOPNOTSUPP;

	if (dev->ieee80211_ptr->iftype != NL80211_IFTYPE_MESH_POINT)
		return -EOPNOTSUPP;

	return rdev_change_mpath(rdev, dev, dst, next_hop);
}

static int nl80211_new_mpath(struct sk_buff *skb, struct genl_info *info)
{
	struct cfg80211_registered_device *rdev = info->user_ptr[0];
	struct net_device *dev = info->user_ptr[1];
	u8 *dst = NULL;
	u8 *next_hop = NULL;

	if (!info->attrs[NL80211_ATTR_MAC])
		return -EINVAL;

	if (!info->attrs[NL80211_ATTR_MPATH_NEXT_HOP])
		return -EINVAL;

	dst = nla_data(info->attrs[NL80211_ATTR_MAC]);
	next_hop = nla_data(info->attrs[NL80211_ATTR_MPATH_NEXT_HOP]);

	if (!rdev->ops->add_mpath)
		return -EOPNOTSUPP;

	if (dev->ieee80211_ptr->iftype != NL80211_IFTYPE_MESH_POINT)
		return -EOPNOTSUPP;

	return rdev_add_mpath(rdev, dev, dst, next_hop);
}

static int nl80211_del_mpath(struct sk_buff *skb, struct genl_info *info)
{
	struct cfg80211_registered_device *rdev = info->user_ptr[0];
	struct net_device *dev = info->user_ptr[1];
	u8 *dst = NULL;

	if (info->attrs[NL80211_ATTR_MAC])
		dst = nla_data(info->attrs[NL80211_ATTR_MAC]);

	if (!rdev->ops->del_mpath)
		return -EOPNOTSUPP;

	return rdev_del_mpath(rdev, dev, dst);
}

static int nl80211_set_bss(struct sk_buff *skb, struct genl_info *info)
{
	struct cfg80211_registered_device *rdev = info->user_ptr[0];
	struct net_device *dev = info->user_ptr[1];
	struct wireless_dev *wdev = dev->ieee80211_ptr;
	struct bss_parameters params;
	int err;

	memset(&params, 0, sizeof(params));
	/* default to not changing parameters */
	params.use_cts_prot = -1;
	params.use_short_preamble = -1;
	params.use_short_slot_time = -1;
	params.ap_isolate = -1;
	params.ht_opmode = -1;
	params.p2p_ctwindow = -1;
	params.p2p_opp_ps = -1;

	if (info->attrs[NL80211_ATTR_BSS_CTS_PROT])
		params.use_cts_prot =
		    nla_get_u8(info->attrs[NL80211_ATTR_BSS_CTS_PROT]);
	if (info->attrs[NL80211_ATTR_BSS_SHORT_PREAMBLE])
		params.use_short_preamble =
		    nla_get_u8(info->attrs[NL80211_ATTR_BSS_SHORT_PREAMBLE]);
	if (info->attrs[NL80211_ATTR_BSS_SHORT_SLOT_TIME])
		params.use_short_slot_time =
		    nla_get_u8(info->attrs[NL80211_ATTR_BSS_SHORT_SLOT_TIME]);
	if (info->attrs[NL80211_ATTR_BSS_BASIC_RATES]) {
		params.basic_rates =
			nla_data(info->attrs[NL80211_ATTR_BSS_BASIC_RATES]);
		params.basic_rates_len =
			nla_len(info->attrs[NL80211_ATTR_BSS_BASIC_RATES]);
	}
	if (info->attrs[NL80211_ATTR_AP_ISOLATE])
		params.ap_isolate = !!nla_get_u8(info->attrs[NL80211_ATTR_AP_ISOLATE]);
	if (info->attrs[NL80211_ATTR_BSS_HT_OPMODE])
		params.ht_opmode =
			nla_get_u16(info->attrs[NL80211_ATTR_BSS_HT_OPMODE]);

	if (info->attrs[NL80211_ATTR_P2P_CTWINDOW]) {
		if (dev->ieee80211_ptr->iftype != NL80211_IFTYPE_P2P_GO)
			return -EINVAL;
		params.p2p_ctwindow =
			nla_get_s8(info->attrs[NL80211_ATTR_P2P_CTWINDOW]);
		if (params.p2p_ctwindow < 0)
			return -EINVAL;
		if (params.p2p_ctwindow != 0 &&
		    !(rdev->wiphy.features & NL80211_FEATURE_P2P_GO_CTWIN))
			return -EINVAL;
	}

	if (info->attrs[NL80211_ATTR_P2P_OPPPS]) {
		u8 tmp;

		if (dev->ieee80211_ptr->iftype != NL80211_IFTYPE_P2P_GO)
			return -EINVAL;
		tmp = nla_get_u8(info->attrs[NL80211_ATTR_P2P_OPPPS]);
		if (tmp > 1)
			return -EINVAL;
		params.p2p_opp_ps = tmp;
		if (params.p2p_opp_ps &&
		    !(rdev->wiphy.features & NL80211_FEATURE_P2P_GO_OPPPS))
			return -EINVAL;
	}

	if (!rdev->ops->change_bss)
		return -EOPNOTSUPP;

	if (dev->ieee80211_ptr->iftype != NL80211_IFTYPE_AP &&
	    dev->ieee80211_ptr->iftype != NL80211_IFTYPE_P2P_GO)
		return -EOPNOTSUPP;

	wdev_lock(wdev);
	err = rdev_change_bss(rdev, dev, &params);
	wdev_unlock(wdev);

	return err;
}

static const struct nla_policy reg_rule_policy[NL80211_REG_RULE_ATTR_MAX + 1] = {
	[NL80211_ATTR_REG_RULE_FLAGS]		= { .type = NLA_U32 },
	[NL80211_ATTR_FREQ_RANGE_START]		= { .type = NLA_U32 },
	[NL80211_ATTR_FREQ_RANGE_END]		= { .type = NLA_U32 },
	[NL80211_ATTR_FREQ_RANGE_MAX_BW]	= { .type = NLA_U32 },
	[NL80211_ATTR_POWER_RULE_MAX_ANT_GAIN]	= { .type = NLA_U32 },
	[NL80211_ATTR_POWER_RULE_MAX_EIRP]	= { .type = NLA_U32 },
	[NL80211_ATTR_DFS_CAC_TIME]		= { .type = NLA_U32 },
};

static int parse_reg_rule(struct nlattr *tb[],
	struct ieee80211_reg_rule *reg_rule)
{
	struct ieee80211_freq_range *freq_range = &reg_rule->freq_range;
	struct ieee80211_power_rule *power_rule = &reg_rule->power_rule;

	if (!tb[NL80211_ATTR_REG_RULE_FLAGS])
		return -EINVAL;
	if (!tb[NL80211_ATTR_FREQ_RANGE_START])
		return -EINVAL;
	if (!tb[NL80211_ATTR_FREQ_RANGE_END])
		return -EINVAL;
	if (!tb[NL80211_ATTR_FREQ_RANGE_MAX_BW])
		return -EINVAL;
	if (!tb[NL80211_ATTR_POWER_RULE_MAX_EIRP])
		return -EINVAL;

	reg_rule->flags = nla_get_u32(tb[NL80211_ATTR_REG_RULE_FLAGS]);

	freq_range->start_freq_khz =
		nla_get_u32(tb[NL80211_ATTR_FREQ_RANGE_START]);
	freq_range->end_freq_khz =
		nla_get_u32(tb[NL80211_ATTR_FREQ_RANGE_END]);
	freq_range->max_bandwidth_khz =
		nla_get_u32(tb[NL80211_ATTR_FREQ_RANGE_MAX_BW]);

	power_rule->max_eirp =
		nla_get_u32(tb[NL80211_ATTR_POWER_RULE_MAX_EIRP]);

	if (tb[NL80211_ATTR_POWER_RULE_MAX_ANT_GAIN])
		power_rule->max_antenna_gain =
			nla_get_u32(tb[NL80211_ATTR_POWER_RULE_MAX_ANT_GAIN]);

	if (tb[NL80211_ATTR_DFS_CAC_TIME])
		reg_rule->dfs_cac_ms =
			nla_get_u32(tb[NL80211_ATTR_DFS_CAC_TIME]);

	return 0;
}

static int nl80211_req_set_reg(struct sk_buff *skb, struct genl_info *info)
{
	char *data = NULL;
	enum nl80211_user_reg_hint_type user_reg_hint_type;

	/*
	 * You should only get this when cfg80211 hasn't yet initialized
	 * completely when built-in to the kernel right between the time
	 * window between nl80211_init() and regulatory_init(), if that is
	 * even possible.
	 */
	if (unlikely(!rcu_access_pointer(cfg80211_regdomain)))
		return -EINPROGRESS;

	if (info->attrs[NL80211_ATTR_USER_REG_HINT_TYPE])
		user_reg_hint_type =
		  nla_get_u32(info->attrs[NL80211_ATTR_USER_REG_HINT_TYPE]);
	else
		user_reg_hint_type = NL80211_USER_REG_HINT_USER;

	switch (user_reg_hint_type) {
	case NL80211_USER_REG_HINT_USER:
	case NL80211_USER_REG_HINT_CELL_BASE:
		if (!info->attrs[NL80211_ATTR_REG_ALPHA2])
			return -EINVAL;

		data = nla_data(info->attrs[NL80211_ATTR_REG_ALPHA2]);
		return regulatory_hint_user(data, user_reg_hint_type);
	case NL80211_USER_REG_HINT_INDOOR:
		return regulatory_hint_indoor_user();
	default:
		return -EINVAL;
	}
}

static int nl80211_get_mesh_config(struct sk_buff *skb,
				   struct genl_info *info)
{
	struct cfg80211_registered_device *rdev = info->user_ptr[0];
	struct net_device *dev = info->user_ptr[1];
	struct wireless_dev *wdev = dev->ieee80211_ptr;
	struct mesh_config cur_params;
	int err = 0;
	void *hdr;
	struct nlattr *pinfoattr;
	struct sk_buff *msg;

	if (wdev->iftype != NL80211_IFTYPE_MESH_POINT)
		return -EOPNOTSUPP;

	if (!rdev->ops->get_mesh_config)
		return -EOPNOTSUPP;

	wdev_lock(wdev);
	/* If not connected, get default parameters */
	if (!wdev->mesh_id_len)
		memcpy(&cur_params, &default_mesh_config, sizeof(cur_params));
	else
		err = rdev_get_mesh_config(rdev, dev, &cur_params);
	wdev_unlock(wdev);

	if (err)
		return err;

	/* Draw up a netlink message to send back */
	msg = nlmsg_new(NLMSG_DEFAULT_SIZE, GFP_KERNEL);
	if (!msg)
		return -ENOMEM;
	hdr = nl80211hdr_put(msg, info->snd_portid, info->snd_seq, 0,
			     NL80211_CMD_GET_MESH_CONFIG);
	if (!hdr)
		goto out;
	pinfoattr = nla_nest_start(msg, NL80211_ATTR_MESH_CONFIG);
	if (!pinfoattr)
		goto nla_put_failure;
	if (nla_put_u32(msg, NL80211_ATTR_IFINDEX, dev->ifindex) ||
	    nla_put_u16(msg, NL80211_MESHCONF_RETRY_TIMEOUT,
			cur_params.dot11MeshRetryTimeout) ||
	    nla_put_u16(msg, NL80211_MESHCONF_CONFIRM_TIMEOUT,
			cur_params.dot11MeshConfirmTimeout) ||
	    nla_put_u16(msg, NL80211_MESHCONF_HOLDING_TIMEOUT,
			cur_params.dot11MeshHoldingTimeout) ||
	    nla_put_u16(msg, NL80211_MESHCONF_MAX_PEER_LINKS,
			cur_params.dot11MeshMaxPeerLinks) ||
	    nla_put_u8(msg, NL80211_MESHCONF_MAX_RETRIES,
		       cur_params.dot11MeshMaxRetries) ||
	    nla_put_u8(msg, NL80211_MESHCONF_TTL,
		       cur_params.dot11MeshTTL) ||
	    nla_put_u8(msg, NL80211_MESHCONF_ELEMENT_TTL,
		       cur_params.element_ttl) ||
	    nla_put_u8(msg, NL80211_MESHCONF_AUTO_OPEN_PLINKS,
		       cur_params.auto_open_plinks) ||
	    nla_put_u32(msg, NL80211_MESHCONF_SYNC_OFFSET_MAX_NEIGHBOR,
			cur_params.dot11MeshNbrOffsetMaxNeighbor) ||
	    nla_put_u8(msg, NL80211_MESHCONF_HWMP_MAX_PREQ_RETRIES,
		       cur_params.dot11MeshHWMPmaxPREQretries) ||
	    nla_put_u32(msg, NL80211_MESHCONF_PATH_REFRESH_TIME,
			cur_params.path_refresh_time) ||
	    nla_put_u16(msg, NL80211_MESHCONF_MIN_DISCOVERY_TIMEOUT,
			cur_params.min_discovery_timeout) ||
	    nla_put_u32(msg, NL80211_MESHCONF_HWMP_ACTIVE_PATH_TIMEOUT,
			cur_params.dot11MeshHWMPactivePathTimeout) ||
	    nla_put_u16(msg, NL80211_MESHCONF_HWMP_PREQ_MIN_INTERVAL,
			cur_params.dot11MeshHWMPpreqMinInterval) ||
	    nla_put_u16(msg, NL80211_MESHCONF_HWMP_PERR_MIN_INTERVAL,
			cur_params.dot11MeshHWMPperrMinInterval) ||
	    nla_put_u16(msg, NL80211_MESHCONF_HWMP_NET_DIAM_TRVS_TIME,
			cur_params.dot11MeshHWMPnetDiameterTraversalTime) ||
	    nla_put_u8(msg, NL80211_MESHCONF_HWMP_ROOTMODE,
		       cur_params.dot11MeshHWMPRootMode) ||
	    nla_put_u16(msg, NL80211_MESHCONF_HWMP_RANN_INTERVAL,
			cur_params.dot11MeshHWMPRannInterval) ||
	    nla_put_u8(msg, NL80211_MESHCONF_GATE_ANNOUNCEMENTS,
		       cur_params.dot11MeshGateAnnouncementProtocol) ||
	    nla_put_u8(msg, NL80211_MESHCONF_FORWARDING,
		       cur_params.dot11MeshForwarding) ||
	    nla_put_u32(msg, NL80211_MESHCONF_RSSI_THRESHOLD,
			cur_params.rssi_threshold) ||
	    nla_put_u32(msg, NL80211_MESHCONF_HT_OPMODE,
			cur_params.ht_opmode) ||
	    nla_put_u32(msg, NL80211_MESHCONF_HWMP_PATH_TO_ROOT_TIMEOUT,
			cur_params.dot11MeshHWMPactivePathToRootTimeout) ||
	    nla_put_u16(msg, NL80211_MESHCONF_HWMP_ROOT_INTERVAL,
			cur_params.dot11MeshHWMProotInterval) ||
	    nla_put_u16(msg, NL80211_MESHCONF_HWMP_CONFIRMATION_INTERVAL,
			cur_params.dot11MeshHWMPconfirmationInterval) ||
	    nla_put_u32(msg, NL80211_MESHCONF_POWER_MODE,
			cur_params.power_mode) ||
	    nla_put_u16(msg, NL80211_MESHCONF_AWAKE_WINDOW,
			cur_params.dot11MeshAwakeWindowDuration) ||
	    nla_put_u32(msg, NL80211_MESHCONF_PLINK_TIMEOUT,
			cur_params.plink_timeout))
		goto nla_put_failure;
	nla_nest_end(msg, pinfoattr);
	genlmsg_end(msg, hdr);
	return genlmsg_reply(msg, info);

 nla_put_failure:
	genlmsg_cancel(msg, hdr);
 out:
	nlmsg_free(msg);
	return -ENOBUFS;
}

static const struct nla_policy nl80211_meshconf_params_policy[NL80211_MESHCONF_ATTR_MAX+1] = {
	[NL80211_MESHCONF_RETRY_TIMEOUT] = { .type = NLA_U16 },
	[NL80211_MESHCONF_CONFIRM_TIMEOUT] = { .type = NLA_U16 },
	[NL80211_MESHCONF_HOLDING_TIMEOUT] = { .type = NLA_U16 },
	[NL80211_MESHCONF_MAX_PEER_LINKS] = { .type = NLA_U16 },
	[NL80211_MESHCONF_MAX_RETRIES] = { .type = NLA_U8 },
	[NL80211_MESHCONF_TTL] = { .type = NLA_U8 },
	[NL80211_MESHCONF_ELEMENT_TTL] = { .type = NLA_U8 },
	[NL80211_MESHCONF_AUTO_OPEN_PLINKS] = { .type = NLA_U8 },
	[NL80211_MESHCONF_SYNC_OFFSET_MAX_NEIGHBOR] = { .type = NLA_U32 },
	[NL80211_MESHCONF_HWMP_MAX_PREQ_RETRIES] = { .type = NLA_U8 },
	[NL80211_MESHCONF_PATH_REFRESH_TIME] = { .type = NLA_U32 },
	[NL80211_MESHCONF_MIN_DISCOVERY_TIMEOUT] = { .type = NLA_U16 },
	[NL80211_MESHCONF_HWMP_ACTIVE_PATH_TIMEOUT] = { .type = NLA_U32 },
	[NL80211_MESHCONF_HWMP_PREQ_MIN_INTERVAL] = { .type = NLA_U16 },
	[NL80211_MESHCONF_HWMP_PERR_MIN_INTERVAL] = { .type = NLA_U16 },
	[NL80211_MESHCONF_HWMP_NET_DIAM_TRVS_TIME] = { .type = NLA_U16 },
	[NL80211_MESHCONF_HWMP_ROOTMODE] = { .type = NLA_U8 },
	[NL80211_MESHCONF_HWMP_RANN_INTERVAL] = { .type = NLA_U16 },
	[NL80211_MESHCONF_GATE_ANNOUNCEMENTS] = { .type = NLA_U8 },
	[NL80211_MESHCONF_FORWARDING] = { .type = NLA_U8 },
	[NL80211_MESHCONF_RSSI_THRESHOLD] = { .type = NLA_U32 },
	[NL80211_MESHCONF_HT_OPMODE] = { .type = NLA_U16 },
	[NL80211_MESHCONF_HWMP_PATH_TO_ROOT_TIMEOUT] = { .type = NLA_U32 },
	[NL80211_MESHCONF_HWMP_ROOT_INTERVAL] = { .type = NLA_U16 },
	[NL80211_MESHCONF_HWMP_CONFIRMATION_INTERVAL] = { .type = NLA_U16 },
	[NL80211_MESHCONF_POWER_MODE] = { .type = NLA_U32 },
	[NL80211_MESHCONF_AWAKE_WINDOW] = { .type = NLA_U16 },
	[NL80211_MESHCONF_PLINK_TIMEOUT] = { .type = NLA_U32 },
};

static const struct nla_policy
	nl80211_mesh_setup_params_policy[NL80211_MESH_SETUP_ATTR_MAX+1] = {
	[NL80211_MESH_SETUP_ENABLE_VENDOR_SYNC] = { .type = NLA_U8 },
	[NL80211_MESH_SETUP_ENABLE_VENDOR_PATH_SEL] = { .type = NLA_U8 },
	[NL80211_MESH_SETUP_ENABLE_VENDOR_METRIC] = { .type = NLA_U8 },
	[NL80211_MESH_SETUP_USERSPACE_AUTH] = { .type = NLA_FLAG },
	[NL80211_MESH_SETUP_AUTH_PROTOCOL] = { .type = NLA_U8 },
	[NL80211_MESH_SETUP_USERSPACE_MPM] = { .type = NLA_FLAG },
	[NL80211_MESH_SETUP_IE] = { .type = NLA_BINARY,
				    .len = IEEE80211_MAX_DATA_LEN },
	[NL80211_MESH_SETUP_USERSPACE_AMPE] = { .type = NLA_FLAG },
};

static int nl80211_parse_mesh_config(struct genl_info *info,
				     struct mesh_config *cfg,
				     u32 *mask_out)
{
	struct nlattr *tb[NL80211_MESHCONF_ATTR_MAX + 1];
	u32 mask = 0;

#define FILL_IN_MESH_PARAM_IF_SET(tb, cfg, param, min, max, mask, attr, fn) \
do {									    \
	if (tb[attr]) {							    \
		if (fn(tb[attr]) < min || fn(tb[attr]) > max)		    \
			return -EINVAL;					    \
		cfg->param = fn(tb[attr]);				    \
		mask |= (1 << (attr - 1));				    \
	}								    \
} while (0)


	if (!info->attrs[NL80211_ATTR_MESH_CONFIG])
		return -EINVAL;
	if (nla_parse_nested(tb, NL80211_MESHCONF_ATTR_MAX,
			     info->attrs[NL80211_ATTR_MESH_CONFIG],
			     nl80211_meshconf_params_policy))
		return -EINVAL;

	/* This makes sure that there aren't more than 32 mesh config
	 * parameters (otherwise our bitfield scheme would not work.) */
	BUILD_BUG_ON(NL80211_MESHCONF_ATTR_MAX > 32);

	/* Fill in the params struct */
	FILL_IN_MESH_PARAM_IF_SET(tb, cfg, dot11MeshRetryTimeout, 1, 255,
				  mask, NL80211_MESHCONF_RETRY_TIMEOUT,
				  nla_get_u16);
	FILL_IN_MESH_PARAM_IF_SET(tb, cfg, dot11MeshConfirmTimeout, 1, 255,
				  mask, NL80211_MESHCONF_CONFIRM_TIMEOUT,
				  nla_get_u16);
	FILL_IN_MESH_PARAM_IF_SET(tb, cfg, dot11MeshHoldingTimeout, 1, 255,
				  mask, NL80211_MESHCONF_HOLDING_TIMEOUT,
				  nla_get_u16);
	FILL_IN_MESH_PARAM_IF_SET(tb, cfg, dot11MeshMaxPeerLinks, 0, 255,
				  mask, NL80211_MESHCONF_MAX_PEER_LINKS,
				  nla_get_u16);
	FILL_IN_MESH_PARAM_IF_SET(tb, cfg, dot11MeshMaxRetries, 0, 16,
				  mask, NL80211_MESHCONF_MAX_RETRIES,
				  nla_get_u8);
	FILL_IN_MESH_PARAM_IF_SET(tb, cfg, dot11MeshTTL, 1, 255,
				  mask, NL80211_MESHCONF_TTL, nla_get_u8);
	FILL_IN_MESH_PARAM_IF_SET(tb, cfg, element_ttl, 1, 255,
				  mask, NL80211_MESHCONF_ELEMENT_TTL,
				  nla_get_u8);
	FILL_IN_MESH_PARAM_IF_SET(tb, cfg, auto_open_plinks, 0, 1,
				  mask, NL80211_MESHCONF_AUTO_OPEN_PLINKS,
				  nla_get_u8);
	FILL_IN_MESH_PARAM_IF_SET(tb, cfg, dot11MeshNbrOffsetMaxNeighbor,
				  1, 255, mask,
				  NL80211_MESHCONF_SYNC_OFFSET_MAX_NEIGHBOR,
				  nla_get_u32);
	FILL_IN_MESH_PARAM_IF_SET(tb, cfg, dot11MeshHWMPmaxPREQretries, 0, 255,
				  mask, NL80211_MESHCONF_HWMP_MAX_PREQ_RETRIES,
				  nla_get_u8);
	FILL_IN_MESH_PARAM_IF_SET(tb, cfg, path_refresh_time, 1, 65535,
				  mask, NL80211_MESHCONF_PATH_REFRESH_TIME,
				  nla_get_u32);
	FILL_IN_MESH_PARAM_IF_SET(tb, cfg, min_discovery_timeout, 1, 65535,
				  mask, NL80211_MESHCONF_MIN_DISCOVERY_TIMEOUT,
				  nla_get_u16);
	FILL_IN_MESH_PARAM_IF_SET(tb, cfg, dot11MeshHWMPactivePathTimeout,
				  1, 65535, mask,
				  NL80211_MESHCONF_HWMP_ACTIVE_PATH_TIMEOUT,
				  nla_get_u32);
	FILL_IN_MESH_PARAM_IF_SET(tb, cfg, dot11MeshHWMPpreqMinInterval,
				  1, 65535, mask,
				  NL80211_MESHCONF_HWMP_PREQ_MIN_INTERVAL,
				  nla_get_u16);
	FILL_IN_MESH_PARAM_IF_SET(tb, cfg, dot11MeshHWMPperrMinInterval,
				  1, 65535, mask,
				  NL80211_MESHCONF_HWMP_PERR_MIN_INTERVAL,
				  nla_get_u16);
	FILL_IN_MESH_PARAM_IF_SET(tb, cfg,
				  dot11MeshHWMPnetDiameterTraversalTime,
				  1, 65535, mask,
				  NL80211_MESHCONF_HWMP_NET_DIAM_TRVS_TIME,
				  nla_get_u16);
	FILL_IN_MESH_PARAM_IF_SET(tb, cfg, dot11MeshHWMPRootMode, 0, 4,
				  mask, NL80211_MESHCONF_HWMP_ROOTMODE,
				  nla_get_u8);
	FILL_IN_MESH_PARAM_IF_SET(tb, cfg, dot11MeshHWMPRannInterval, 1, 65535,
				  mask, NL80211_MESHCONF_HWMP_RANN_INTERVAL,
				  nla_get_u16);
	FILL_IN_MESH_PARAM_IF_SET(tb, cfg,
				  dot11MeshGateAnnouncementProtocol, 0, 1,
				  mask, NL80211_MESHCONF_GATE_ANNOUNCEMENTS,
				  nla_get_u8);
	FILL_IN_MESH_PARAM_IF_SET(tb, cfg, dot11MeshForwarding, 0, 1,
				  mask, NL80211_MESHCONF_FORWARDING,
				  nla_get_u8);
	FILL_IN_MESH_PARAM_IF_SET(tb, cfg, rssi_threshold, -255, 0,
				  mask, NL80211_MESHCONF_RSSI_THRESHOLD,
				  nla_get_s32);
	FILL_IN_MESH_PARAM_IF_SET(tb, cfg, ht_opmode, 0, 16,
				  mask, NL80211_MESHCONF_HT_OPMODE,
				  nla_get_u16);
	FILL_IN_MESH_PARAM_IF_SET(tb, cfg, dot11MeshHWMPactivePathToRootTimeout,
				  1, 65535, mask,
				  NL80211_MESHCONF_HWMP_PATH_TO_ROOT_TIMEOUT,
				  nla_get_u32);
	FILL_IN_MESH_PARAM_IF_SET(tb, cfg, dot11MeshHWMProotInterval, 1, 65535,
				  mask, NL80211_MESHCONF_HWMP_ROOT_INTERVAL,
				  nla_get_u16);
	FILL_IN_MESH_PARAM_IF_SET(tb, cfg,
				  dot11MeshHWMPconfirmationInterval,
				  1, 65535, mask,
				  NL80211_MESHCONF_HWMP_CONFIRMATION_INTERVAL,
				  nla_get_u16);
	FILL_IN_MESH_PARAM_IF_SET(tb, cfg, power_mode,
				  NL80211_MESH_POWER_ACTIVE,
				  NL80211_MESH_POWER_MAX,
				  mask, NL80211_MESHCONF_POWER_MODE,
				  nla_get_u32);
	FILL_IN_MESH_PARAM_IF_SET(tb, cfg, dot11MeshAwakeWindowDuration,
				  0, 65535, mask,
				  NL80211_MESHCONF_AWAKE_WINDOW, nla_get_u16);
	FILL_IN_MESH_PARAM_IF_SET(tb, cfg, plink_timeout, 1, 0xffffffff,
				  mask, NL80211_MESHCONF_PLINK_TIMEOUT,
				  nla_get_u32);
	if (mask_out)
		*mask_out = mask;

	return 0;

#undef FILL_IN_MESH_PARAM_IF_SET
}

static int nl80211_parse_mesh_setup(struct genl_info *info,
				     struct mesh_setup *setup)
{
	struct cfg80211_registered_device *rdev = info->user_ptr[0];
	struct nlattr *tb[NL80211_MESH_SETUP_ATTR_MAX + 1];

	if (!info->attrs[NL80211_ATTR_MESH_SETUP])
		return -EINVAL;
	if (nla_parse_nested(tb, NL80211_MESH_SETUP_ATTR_MAX,
			     info->attrs[NL80211_ATTR_MESH_SETUP],
			     nl80211_mesh_setup_params_policy))
		return -EINVAL;

	if (tb[NL80211_MESH_SETUP_ENABLE_VENDOR_SYNC])
		setup->sync_method =
		(nla_get_u8(tb[NL80211_MESH_SETUP_ENABLE_VENDOR_SYNC])) ?
		 IEEE80211_SYNC_METHOD_VENDOR :
		 IEEE80211_SYNC_METHOD_NEIGHBOR_OFFSET;

	if (tb[NL80211_MESH_SETUP_ENABLE_VENDOR_PATH_SEL])
		setup->path_sel_proto =
		(nla_get_u8(tb[NL80211_MESH_SETUP_ENABLE_VENDOR_PATH_SEL])) ?
		 IEEE80211_PATH_PROTOCOL_VENDOR :
		 IEEE80211_PATH_PROTOCOL_HWMP;

	if (tb[NL80211_MESH_SETUP_ENABLE_VENDOR_METRIC])
		setup->path_metric =
		(nla_get_u8(tb[NL80211_MESH_SETUP_ENABLE_VENDOR_METRIC])) ?
		 IEEE80211_PATH_METRIC_VENDOR :
		 IEEE80211_PATH_METRIC_AIRTIME;


	if (tb[NL80211_MESH_SETUP_IE]) {
		struct nlattr *ieattr =
			tb[NL80211_MESH_SETUP_IE];
		if (!is_valid_ie_attr(ieattr))
			return -EINVAL;
		setup->ie = nla_data(ieattr);
		setup->ie_len = nla_len(ieattr);
	}
	if (tb[NL80211_MESH_SETUP_USERSPACE_MPM] &&
	    !(rdev->wiphy.features & NL80211_FEATURE_USERSPACE_MPM))
		return -EINVAL;
	setup->user_mpm = nla_get_flag(tb[NL80211_MESH_SETUP_USERSPACE_MPM]);
	setup->is_authenticated = nla_get_flag(tb[NL80211_MESH_SETUP_USERSPACE_AUTH]);
	setup->is_secure = nla_get_flag(tb[NL80211_MESH_SETUP_USERSPACE_AMPE]);
	if (setup->is_secure)
		setup->user_mpm = true;

	if (tb[NL80211_MESH_SETUP_AUTH_PROTOCOL]) {
		if (!setup->user_mpm)
			return -EINVAL;
		setup->auth_id =
			nla_get_u8(tb[NL80211_MESH_SETUP_AUTH_PROTOCOL]);
	}

	return 0;
}

static int nl80211_update_mesh_config(struct sk_buff *skb,
				      struct genl_info *info)
{
	struct cfg80211_registered_device *rdev = info->user_ptr[0];
	struct net_device *dev = info->user_ptr[1];
	struct wireless_dev *wdev = dev->ieee80211_ptr;
	struct mesh_config cfg;
	u32 mask;
	int err;

	if (wdev->iftype != NL80211_IFTYPE_MESH_POINT)
		return -EOPNOTSUPP;

	if (!rdev->ops->update_mesh_config)
		return -EOPNOTSUPP;

	err = nl80211_parse_mesh_config(info, &cfg, &mask);
	if (err)
		return err;

	wdev_lock(wdev);
	if (!wdev->mesh_id_len)
		err = -ENOLINK;

	if (!err)
		err = rdev_update_mesh_config(rdev, dev, mask, &cfg);

	wdev_unlock(wdev);

	return err;
}

static int nl80211_get_reg(struct sk_buff *skb, struct genl_info *info)
{
	const struct ieee80211_regdomain *regdom;
	struct sk_buff *msg;
	void *hdr = NULL;
	struct nlattr *nl_reg_rules;
	unsigned int i;

	if (!cfg80211_regdomain)
		return -EINVAL;

	msg = nlmsg_new(NLMSG_DEFAULT_SIZE, GFP_KERNEL);
	if (!msg)
		return -ENOBUFS;

	hdr = nl80211hdr_put(msg, info->snd_portid, info->snd_seq, 0,
			     NL80211_CMD_GET_REG);
	if (!hdr)
		goto put_failure;

	if (reg_last_request_cell_base() &&
	    nla_put_u32(msg, NL80211_ATTR_USER_REG_HINT_TYPE,
			NL80211_USER_REG_HINT_CELL_BASE))
		goto nla_put_failure;

	rcu_read_lock();
	regdom = rcu_dereference(cfg80211_regdomain);

	if (nla_put_string(msg, NL80211_ATTR_REG_ALPHA2, regdom->alpha2) ||
	    (regdom->dfs_region &&
	     nla_put_u8(msg, NL80211_ATTR_DFS_REGION, regdom->dfs_region)))
		goto nla_put_failure_rcu;

	nl_reg_rules = nla_nest_start(msg, NL80211_ATTR_REG_RULES);
	if (!nl_reg_rules)
		goto nla_put_failure_rcu;

	for (i = 0; i < regdom->n_reg_rules; i++) {
		struct nlattr *nl_reg_rule;
		const struct ieee80211_reg_rule *reg_rule;
		const struct ieee80211_freq_range *freq_range;
		const struct ieee80211_power_rule *power_rule;
		unsigned int max_bandwidth_khz;

		reg_rule = &regdom->reg_rules[i];
		freq_range = &reg_rule->freq_range;
		power_rule = &reg_rule->power_rule;

		nl_reg_rule = nla_nest_start(msg, i);
		if (!nl_reg_rule)
			goto nla_put_failure_rcu;

		max_bandwidth_khz = freq_range->max_bandwidth_khz;
		if (!max_bandwidth_khz)
			max_bandwidth_khz = reg_get_max_bandwidth(regdom,
								  reg_rule);

		if (nla_put_u32(msg, NL80211_ATTR_REG_RULE_FLAGS,
				reg_rule->flags) ||
		    nla_put_u32(msg, NL80211_ATTR_FREQ_RANGE_START,
				freq_range->start_freq_khz) ||
		    nla_put_u32(msg, NL80211_ATTR_FREQ_RANGE_END,
				freq_range->end_freq_khz) ||
		    nla_put_u32(msg, NL80211_ATTR_FREQ_RANGE_MAX_BW,
				max_bandwidth_khz) ||
		    nla_put_u32(msg, NL80211_ATTR_POWER_RULE_MAX_ANT_GAIN,
				power_rule->max_antenna_gain) ||
		    nla_put_u32(msg, NL80211_ATTR_POWER_RULE_MAX_EIRP,
				power_rule->max_eirp) ||
		    nla_put_u32(msg, NL80211_ATTR_DFS_CAC_TIME,
				reg_rule->dfs_cac_ms))
			goto nla_put_failure_rcu;

		nla_nest_end(msg, nl_reg_rule);
	}
	rcu_read_unlock();

	nla_nest_end(msg, nl_reg_rules);

	genlmsg_end(msg, hdr);
	return genlmsg_reply(msg, info);

nla_put_failure_rcu:
	rcu_read_unlock();
nla_put_failure:
	genlmsg_cancel(msg, hdr);
put_failure:
	nlmsg_free(msg);
	return -EMSGSIZE;
}

static int nl80211_set_reg(struct sk_buff *skb, struct genl_info *info)
{
	struct nlattr *tb[NL80211_REG_RULE_ATTR_MAX + 1];
	struct nlattr *nl_reg_rule;
	char *alpha2 = NULL;
	int rem_reg_rules = 0, r = 0;
	u32 num_rules = 0, rule_idx = 0, size_of_regd;
	enum nl80211_dfs_regions dfs_region = NL80211_DFS_UNSET;
	struct ieee80211_regdomain *rd = NULL;

	if (!info->attrs[NL80211_ATTR_REG_ALPHA2])
		return -EINVAL;

	if (!info->attrs[NL80211_ATTR_REG_RULES])
		return -EINVAL;

	alpha2 = nla_data(info->attrs[NL80211_ATTR_REG_ALPHA2]);

	if (info->attrs[NL80211_ATTR_DFS_REGION])
		dfs_region = nla_get_u8(info->attrs[NL80211_ATTR_DFS_REGION]);

	nla_for_each_nested(nl_reg_rule, info->attrs[NL80211_ATTR_REG_RULES],
			    rem_reg_rules) {
		num_rules++;
		if (num_rules > NL80211_MAX_SUPP_REG_RULES)
			return -EINVAL;
	}

	if (!reg_is_valid_request(alpha2))
		return -EINVAL;

	size_of_regd = sizeof(struct ieee80211_regdomain) +
		       num_rules * sizeof(struct ieee80211_reg_rule);

	rd = kzalloc(size_of_regd, GFP_KERNEL);
	if (!rd)
		return -ENOMEM;

	rd->n_reg_rules = num_rules;
	rd->alpha2[0] = alpha2[0];
	rd->alpha2[1] = alpha2[1];

	/*
	 * Disable DFS master mode if the DFS region was
	 * not supported or known on this kernel.
	 */
	if (reg_supported_dfs_region(dfs_region))
		rd->dfs_region = dfs_region;

	nla_for_each_nested(nl_reg_rule, info->attrs[NL80211_ATTR_REG_RULES],
			    rem_reg_rules) {
		r = nla_parse(tb, NL80211_REG_RULE_ATTR_MAX,
			      nla_data(nl_reg_rule), nla_len(nl_reg_rule),
			      reg_rule_policy);
		if (r)
			goto bad_reg;
		r = parse_reg_rule(tb, &rd->reg_rules[rule_idx]);
		if (r)
			goto bad_reg;

		rule_idx++;

		if (rule_idx > NL80211_MAX_SUPP_REG_RULES) {
			r = -EINVAL;
			goto bad_reg;
		}
	}

	r = set_regdom(rd);
	/* set_regdom took ownership */
	rd = NULL;

 bad_reg:
	kfree(rd);
	return r;
}

static int validate_scan_freqs(struct nlattr *freqs)
{
	struct nlattr *attr1, *attr2;
	int n_channels = 0, tmp1, tmp2;

	nla_for_each_nested(attr1, freqs, tmp1) {
		n_channels++;
		/*
		 * Some hardware has a limited channel list for
		 * scanning, and it is pretty much nonsensical
		 * to scan for a channel twice, so disallow that
		 * and don't require drivers to check that the
		 * channel list they get isn't longer than what
		 * they can scan, as long as they can scan all
		 * the channels they registered at once.
		 */
		nla_for_each_nested(attr2, freqs, tmp2)
			if (attr1 != attr2 &&
			    nla_get_u32(attr1) == nla_get_u32(attr2))
				return 0;
	}

	return n_channels;
}

static int nl80211_trigger_scan(struct sk_buff *skb, struct genl_info *info)
{
	struct cfg80211_registered_device *rdev = info->user_ptr[0];
	struct wireless_dev *wdev = info->user_ptr[1];
	struct cfg80211_scan_request *request;
	struct nlattr *attr;
	struct wiphy *wiphy;
	int err, tmp, n_ssids = 0, n_channels, i;
	size_t ie_len;

	if (!is_valid_ie_attr(info->attrs[NL80211_ATTR_IE]))
		return -EINVAL;

	wiphy = &rdev->wiphy;

	if (!rdev->ops->scan)
		return -EOPNOTSUPP;

	if (rdev->scan_req || rdev->scan_msg) {
		err = -EBUSY;
		goto unlock;
	}

	if (info->attrs[NL80211_ATTR_SCAN_FREQUENCIES]) {
		n_channels = validate_scan_freqs(
				info->attrs[NL80211_ATTR_SCAN_FREQUENCIES]);
		if (!n_channels) {
			err = -EINVAL;
			goto unlock;
		}
	} else {
		n_channels = ieee80211_get_num_supported_channels(wiphy);
	}

	if (info->attrs[NL80211_ATTR_SCAN_SSIDS])
		nla_for_each_nested(attr, info->attrs[NL80211_ATTR_SCAN_SSIDS], tmp)
			n_ssids++;

	if (n_ssids > wiphy->max_scan_ssids) {
		err = -EINVAL;
		goto unlock;
	}

	if (info->attrs[NL80211_ATTR_IE])
		ie_len = nla_len(info->attrs[NL80211_ATTR_IE]);
	else
		ie_len = 0;

	if (ie_len > wiphy->max_scan_ie_len) {
		err = -EINVAL;
		goto unlock;
	}

	request = kzalloc(sizeof(*request)
			+ sizeof(*request->ssids) * n_ssids
			+ sizeof(*request->channels) * n_channels
			+ ie_len, GFP_KERNEL);
	if (!request) {
		err = -ENOMEM;
		goto unlock;
	}

	if (n_ssids)
		request->ssids = (void *)&request->channels[n_channels];
	request->n_ssids = n_ssids;
	if (ie_len) {
		if (request->ssids)
			request->ie = (void *)(request->ssids + n_ssids);
		else
			request->ie = (void *)(request->channels + n_channels);
	}

	i = 0;
	if (info->attrs[NL80211_ATTR_SCAN_FREQUENCIES]) {
		/* user specified, bail out if channel not found */
		nla_for_each_nested(attr, info->attrs[NL80211_ATTR_SCAN_FREQUENCIES], tmp) {
			struct ieee80211_channel *chan;

			chan = ieee80211_get_channel(wiphy, nla_get_u32(attr));

			if (!chan) {
				err = -EINVAL;
				goto out_free;
			}

			/* ignore disabled channels */
			if (chan->flags & IEEE80211_CHAN_DISABLED)
				continue;

			request->channels[i] = chan;
			i++;
		}
	} else {
		enum ieee80211_band band;

		/* all channels */
		for (band = 0; band < IEEE80211_NUM_BANDS; band++) {
			int j;
			if (!wiphy->bands[band])
				continue;
			for (j = 0; j < wiphy->bands[band]->n_channels; j++) {
				struct ieee80211_channel *chan;

				chan = &wiphy->bands[band]->channels[j];

				if (chan->flags & IEEE80211_CHAN_DISABLED)
					continue;

				request->channels[i] = chan;
				i++;
			}
		}
	}

	if (!i) {
		err = -EINVAL;
		goto out_free;
	}

	request->n_channels = i;

	i = 0;
	if (info->attrs[NL80211_ATTR_SCAN_SSIDS]) {
		nla_for_each_nested(attr, info->attrs[NL80211_ATTR_SCAN_SSIDS], tmp) {
			if (nla_len(attr) > IEEE80211_MAX_SSID_LEN) {
				err = -EINVAL;
				goto out_free;
			}
			request->ssids[i].ssid_len = nla_len(attr);
			memcpy(request->ssids[i].ssid, nla_data(attr), nla_len(attr));
			i++;
		}
	}

	if (info->attrs[NL80211_ATTR_IE]) {
		request->ie_len = nla_len(info->attrs[NL80211_ATTR_IE]);
		memcpy((void *)request->ie,
		       nla_data(info->attrs[NL80211_ATTR_IE]),
		       request->ie_len);
	}

	for (i = 0; i < IEEE80211_NUM_BANDS; i++)
		if (wiphy->bands[i])
			request->rates[i] =
				(1 << wiphy->bands[i]->n_bitrates) - 1;

	if (info->attrs[NL80211_ATTR_SCAN_SUPP_RATES]) {
		nla_for_each_nested(attr,
				    info->attrs[NL80211_ATTR_SCAN_SUPP_RATES],
				    tmp) {
			enum ieee80211_band band = nla_type(attr);

			if (band < 0 || band >= IEEE80211_NUM_BANDS) {
				err = -EINVAL;
				goto out_free;
			}

			if (!wiphy->bands[band])
				continue;

			err = ieee80211_get_ratemask(wiphy->bands[band],
						     nla_data(attr),
						     nla_len(attr),
						     &request->rates[band]);
			if (err)
				goto out_free;
		}
	}

	if (info->attrs[NL80211_ATTR_SCAN_FLAGS]) {
		request->flags = nla_get_u32(
			info->attrs[NL80211_ATTR_SCAN_FLAGS]);
		if ((request->flags & NL80211_SCAN_FLAG_LOW_PRIORITY) &&
		    !(wiphy->features & NL80211_FEATURE_LOW_PRIORITY_SCAN)) {
			err = -EOPNOTSUPP;
			goto out_free;
		}
	}

	request->no_cck =
		nla_get_flag(info->attrs[NL80211_ATTR_TX_NO_CCK_RATE]);

	request->wdev = wdev;
	request->wiphy = &rdev->wiphy;
	request->scan_start = jiffies;

	rdev->scan_req = request;
	err = rdev_scan(rdev, request);

	if (!err) {
		nl80211_send_scan_start(rdev, wdev);
		if (wdev->netdev)
			dev_hold(wdev->netdev);
	} else {
 out_free:
		rdev->scan_req = NULL;
		kfree(request);
	}

 unlock:
	return err;
}

static int nl80211_start_sched_scan(struct sk_buff *skb,
				    struct genl_info *info)
{
	struct cfg80211_sched_scan_request *request;
	struct cfg80211_registered_device *rdev = info->user_ptr[0];
	struct net_device *dev = info->user_ptr[1];
	struct nlattr *attr;
	struct wiphy *wiphy;
	int err, tmp, n_ssids = 0, n_match_sets = 0, n_channels, i;
	u32 interval;
	enum ieee80211_band band;
	size_t ie_len;
	struct nlattr *tb[NL80211_SCHED_SCAN_MATCH_ATTR_MAX + 1];
	s32 default_match_rssi = NL80211_SCAN_RSSI_THOLD_OFF;

	if (!(rdev->wiphy.flags & WIPHY_FLAG_SUPPORTS_SCHED_SCAN) ||
	    !rdev->ops->sched_scan_start)
		return -EOPNOTSUPP;

	if (!is_valid_ie_attr(info->attrs[NL80211_ATTR_IE]))
		return -EINVAL;

	if (!info->attrs[NL80211_ATTR_SCHED_SCAN_INTERVAL])
		return -EINVAL;

	interval = nla_get_u32(info->attrs[NL80211_ATTR_SCHED_SCAN_INTERVAL]);
	if (interval == 0)
		return -EINVAL;

	wiphy = &rdev->wiphy;

	if (info->attrs[NL80211_ATTR_SCAN_FREQUENCIES]) {
		n_channels = validate_scan_freqs(
				info->attrs[NL80211_ATTR_SCAN_FREQUENCIES]);
		if (!n_channels)
			return -EINVAL;
	} else {
		n_channels = ieee80211_get_num_supported_channels(wiphy);
	}

	if (info->attrs[NL80211_ATTR_SCAN_SSIDS])
		nla_for_each_nested(attr, info->attrs[NL80211_ATTR_SCAN_SSIDS],
				    tmp)
			n_ssids++;

	if (n_ssids > wiphy->max_sched_scan_ssids)
		return -EINVAL;

	/*
	 * First, count the number of 'real' matchsets. Due to an issue with
	 * the old implementation, matchsets containing only the RSSI attribute
	 * (NL80211_SCHED_SCAN_MATCH_ATTR_RSSI) are considered as the 'default'
	 * RSSI for all matchsets, rather than their own matchset for reporting
	 * all APs with a strong RSSI. This is needed to be compatible with
	 * older userspace that treated a matchset with only the RSSI as the
	 * global RSSI for all other matchsets - if there are other matchsets.
	 */
	if (info->attrs[NL80211_ATTR_SCHED_SCAN_MATCH]) {
		nla_for_each_nested(attr,
				    info->attrs[NL80211_ATTR_SCHED_SCAN_MATCH],
				    tmp) {
			struct nlattr *rssi;

			err = nla_parse(tb, NL80211_SCHED_SCAN_MATCH_ATTR_MAX,
					nla_data(attr), nla_len(attr),
					nl80211_match_policy);
			if (err)
				return err;
			/* add other standalone attributes here */
			if (tb[NL80211_SCHED_SCAN_MATCH_ATTR_SSID]) {
				n_match_sets++;
				continue;
			}
			rssi = tb[NL80211_SCHED_SCAN_MATCH_ATTR_RSSI];
			if (rssi)
				default_match_rssi = nla_get_s32(rssi);
		}
	}

	/* However, if there's no other matchset, add the RSSI one */
	if (!n_match_sets && default_match_rssi != NL80211_SCAN_RSSI_THOLD_OFF)
		n_match_sets = 1;

	if (n_match_sets > wiphy->max_match_sets)
		return -EINVAL;

	if (info->attrs[NL80211_ATTR_IE])
		ie_len = nla_len(info->attrs[NL80211_ATTR_IE]);
	else
		ie_len = 0;

	if (ie_len > wiphy->max_sched_scan_ie_len)
		return -EINVAL;

	if (rdev->sched_scan_req) {
		err = -EINPROGRESS;
		goto out;
	}

	request = kzalloc(sizeof(*request)
			+ sizeof(*request->ssids) * n_ssids
			+ sizeof(*request->match_sets) * n_match_sets
			+ sizeof(*request->channels) * n_channels
			+ ie_len, GFP_KERNEL);
	if (!request) {
		err = -ENOMEM;
		goto out;
	}

	if (n_ssids)
		request->ssids = (void *)&request->channels[n_channels];
	request->n_ssids = n_ssids;
	if (ie_len) {
		if (request->ssids)
			request->ie = (void *)(request->ssids + n_ssids);
		else
			request->ie = (void *)(request->channels + n_channels);
	}

	if (n_match_sets) {
		if (request->ie)
			request->match_sets = (void *)(request->ie + ie_len);
		else if (request->ssids)
			request->match_sets =
				(void *)(request->ssids + n_ssids);
		else
			request->match_sets =
				(void *)(request->channels + n_channels);
	}
	request->n_match_sets = n_match_sets;

	i = 0;
	if (info->attrs[NL80211_ATTR_SCAN_FREQUENCIES]) {
		/* user specified, bail out if channel not found */
		nla_for_each_nested(attr,
				    info->attrs[NL80211_ATTR_SCAN_FREQUENCIES],
				    tmp) {
			struct ieee80211_channel *chan;

			chan = ieee80211_get_channel(wiphy, nla_get_u32(attr));

			if (!chan) {
				err = -EINVAL;
				goto out_free;
			}

			/* ignore disabled channels */
			if (chan->flags & IEEE80211_CHAN_DISABLED)
				continue;

			request->channels[i] = chan;
			i++;
		}
	} else {
		/* all channels */
		for (band = 0; band < IEEE80211_NUM_BANDS; band++) {
			int j;
			if (!wiphy->bands[band])
				continue;
			for (j = 0; j < wiphy->bands[band]->n_channels; j++) {
				struct ieee80211_channel *chan;

				chan = &wiphy->bands[band]->channels[j];

				if (chan->flags & IEEE80211_CHAN_DISABLED)
					continue;

				request->channels[i] = chan;
				i++;
			}
		}
	}

	if (!i) {
		err = -EINVAL;
		goto out_free;
	}

	request->n_channels = i;

	i = 0;
	if (info->attrs[NL80211_ATTR_SCAN_SSIDS]) {
		nla_for_each_nested(attr, info->attrs[NL80211_ATTR_SCAN_SSIDS],
				    tmp) {
			if (nla_len(attr) > IEEE80211_MAX_SSID_LEN) {
				err = -EINVAL;
				goto out_free;
			}
			request->ssids[i].ssid_len = nla_len(attr);
			memcpy(request->ssids[i].ssid, nla_data(attr),
			       nla_len(attr));
			i++;
		}
	}

	i = 0;
	if (info->attrs[NL80211_ATTR_SCHED_SCAN_MATCH]) {
		nla_for_each_nested(attr,
				    info->attrs[NL80211_ATTR_SCHED_SCAN_MATCH],
				    tmp) {
			struct nlattr *ssid, *rssi;

			err = nla_parse(tb, NL80211_SCHED_SCAN_MATCH_ATTR_MAX,
					nla_data(attr), nla_len(attr),
					nl80211_match_policy);
			if (err)
				goto out_free;
			ssid = tb[NL80211_SCHED_SCAN_MATCH_ATTR_SSID];
			if (ssid) {
				if (WARN_ON(i >= n_match_sets)) {
					/* this indicates a programming error,
					 * the loop above should have verified
					 * things properly
					 */
					err = -EINVAL;
					goto out_free;
				}

				if (nla_len(ssid) > IEEE80211_MAX_SSID_LEN) {
					err = -EINVAL;
					goto out_free;
				}
				memcpy(request->match_sets[i].ssid.ssid,
				       nla_data(ssid), nla_len(ssid));
				request->match_sets[i].ssid.ssid_len =
					nla_len(ssid);
				/* special attribute - old implemenation w/a */
				request->match_sets[i].rssi_thold =
					default_match_rssi;
				rssi = tb[NL80211_SCHED_SCAN_MATCH_ATTR_RSSI];
				if (rssi)
					request->match_sets[i].rssi_thold =
						nla_get_s32(rssi);
			}
			i++;
		}

		/* there was no other matchset, so the RSSI one is alone */
		if (i == 0)
			request->match_sets[0].rssi_thold = default_match_rssi;

		request->min_rssi_thold = INT_MAX;
		for (i = 0; i < n_match_sets; i++)
			request->min_rssi_thold =
				min(request->match_sets[i].rssi_thold,
				    request->min_rssi_thold);
	} else {
		request->min_rssi_thold = NL80211_SCAN_RSSI_THOLD_OFF;
	}

	if (ie_len) {
		request->ie_len = ie_len;
		memcpy((void *)request->ie,
		       nla_data(info->attrs[NL80211_ATTR_IE]),
		       request->ie_len);
	}

	if (info->attrs[NL80211_ATTR_SCAN_FLAGS]) {
		request->flags = nla_get_u32(
			info->attrs[NL80211_ATTR_SCAN_FLAGS]);
		if ((request->flags & NL80211_SCAN_FLAG_LOW_PRIORITY) &&
		    !(wiphy->features & NL80211_FEATURE_LOW_PRIORITY_SCAN)) {
			err = -EOPNOTSUPP;
			goto out_free;
		}
	}

	request->dev = dev;
	request->wiphy = &rdev->wiphy;
	request->interval = interval;
	request->scan_start = jiffies;

	err = rdev_sched_scan_start(rdev, dev, request);
	if (!err) {
		rdev->sched_scan_req = request;
		nl80211_send_sched_scan(rdev, dev,
					NL80211_CMD_START_SCHED_SCAN);
		goto out;
	}

out_free:
	kfree(request);
out:
	return err;
}

static int nl80211_stop_sched_scan(struct sk_buff *skb,
				   struct genl_info *info)
{
	struct cfg80211_registered_device *rdev = info->user_ptr[0];

	if (!(rdev->wiphy.flags & WIPHY_FLAG_SUPPORTS_SCHED_SCAN) ||
	    !rdev->ops->sched_scan_stop)
		return -EOPNOTSUPP;

	return __cfg80211_stop_sched_scan(rdev, false);
}

static int nl80211_start_radar_detection(struct sk_buff *skb,
					 struct genl_info *info)
{
	struct cfg80211_registered_device *rdev = info->user_ptr[0];
	struct net_device *dev = info->user_ptr[1];
	struct wireless_dev *wdev = dev->ieee80211_ptr;
	struct cfg80211_chan_def chandef;
	enum nl80211_dfs_regions dfs_region;
	unsigned int cac_time_ms;
	int err;

	dfs_region = reg_get_dfs_region(wdev->wiphy);
	if (dfs_region == NL80211_DFS_UNSET)
		return -EINVAL;

	err = nl80211_parse_chandef(rdev, info, &chandef);
	if (err)
		return err;

	if (netif_carrier_ok(dev))
		return -EBUSY;

	if (wdev->cac_started)
		return -EBUSY;

	err = cfg80211_chandef_dfs_required(wdev->wiphy, &chandef,
<<<<<<< HEAD
					    NL80211_IFTYPE_UNSPECIFIED);
=======
					    wdev->iftype);
>>>>>>> 03c44446
	if (err < 0)
		return err;

	if (err == 0)
		return -EINVAL;

	if (!cfg80211_chandef_dfs_usable(wdev->wiphy, &chandef))
		return -EINVAL;

	if (!rdev->ops->start_radar_detection)
		return -EOPNOTSUPP;

	cac_time_ms = cfg80211_chandef_dfs_cac_time(&rdev->wiphy, &chandef);
	if (WARN_ON(!cac_time_ms))
		cac_time_ms = IEEE80211_DFS_MIN_CAC_TIME_MS;

	err = rdev->ops->start_radar_detection(&rdev->wiphy, dev, &chandef,
					       cac_time_ms);
	if (!err) {
		wdev->chandef = chandef;
		wdev->cac_started = true;
		wdev->cac_start_time = jiffies;
		wdev->cac_time_ms = cac_time_ms;
	}
	return err;
}

static int nl80211_channel_switch(struct sk_buff *skb, struct genl_info *info)
{
	struct cfg80211_registered_device *rdev = info->user_ptr[0];
	struct net_device *dev = info->user_ptr[1];
	struct wireless_dev *wdev = dev->ieee80211_ptr;
	struct cfg80211_csa_settings params;
	/* csa_attrs is defined static to avoid waste of stack size - this
	 * function is called under RTNL lock, so this should not be a problem.
	 */
	static struct nlattr *csa_attrs[NL80211_ATTR_MAX+1];
	u8 radar_detect_width = 0;
	int err;
	bool need_new_beacon = false;
	int len, i;

	if (!rdev->ops->channel_switch ||
	    !(rdev->wiphy.flags & WIPHY_FLAG_HAS_CHANNEL_SWITCH))
		return -EOPNOTSUPP;

	switch (dev->ieee80211_ptr->iftype) {
	case NL80211_IFTYPE_AP:
	case NL80211_IFTYPE_P2P_GO:
		need_new_beacon = true;

		/* useless if AP is not running */
		if (!wdev->beacon_interval)
			return -ENOTCONN;
		break;
	case NL80211_IFTYPE_ADHOC:
		if (!wdev->ssid_len)
			return -ENOTCONN;
		break;
	case NL80211_IFTYPE_MESH_POINT:
		if (!wdev->mesh_id_len)
			return -ENOTCONN;
		break;
	default:
		return -EOPNOTSUPP;
	}

	memset(&params, 0, sizeof(params));

	if (!info->attrs[NL80211_ATTR_WIPHY_FREQ] ||
	    !info->attrs[NL80211_ATTR_CH_SWITCH_COUNT])
		return -EINVAL;

	/* only important for AP, IBSS and mesh create IEs internally */
	if (need_new_beacon && !info->attrs[NL80211_ATTR_CSA_IES])
		return -EINVAL;

	params.count = nla_get_u32(info->attrs[NL80211_ATTR_CH_SWITCH_COUNT]);

	if (!need_new_beacon)
		goto skip_beacons;

	err = nl80211_parse_beacon(info->attrs, &params.beacon_after);
	if (err)
		return err;

	err = nla_parse_nested(csa_attrs, NL80211_ATTR_MAX,
			       info->attrs[NL80211_ATTR_CSA_IES],
			       nl80211_policy);
	if (err)
		return err;

	err = nl80211_parse_beacon(csa_attrs, &params.beacon_csa);
	if (err)
		return err;

	if (!csa_attrs[NL80211_ATTR_CSA_C_OFF_BEACON])
		return -EINVAL;

	len = nla_len(csa_attrs[NL80211_ATTR_CSA_C_OFF_BEACON]);
	if (!len || (len % sizeof(u16)))
		return -EINVAL;

	params.n_counter_offsets_beacon = len / sizeof(u16);
	if (rdev->wiphy.max_num_csa_counters &&
	    (params.n_counter_offsets_beacon >
	     rdev->wiphy.max_num_csa_counters))
		return -EINVAL;

	params.counter_offsets_beacon =
		nla_data(csa_attrs[NL80211_ATTR_CSA_C_OFF_BEACON]);

	/* sanity checks - counters should fit and be the same */
	for (i = 0; i < params.n_counter_offsets_beacon; i++) {
		u16 offset = params.counter_offsets_beacon[i];

		if (offset >= params.beacon_csa.tail_len)
			return -EINVAL;

		if (params.beacon_csa.tail[offset] != params.count)
			return -EINVAL;
	}

	if (csa_attrs[NL80211_ATTR_CSA_C_OFF_PRESP]) {
		len = nla_len(csa_attrs[NL80211_ATTR_CSA_C_OFF_PRESP]);
		if (!len || (len % sizeof(u16)))
			return -EINVAL;

		params.n_counter_offsets_presp = len / sizeof(u16);
		if (rdev->wiphy.max_num_csa_counters &&
		    (params.n_counter_offsets_beacon >
		     rdev->wiphy.max_num_csa_counters))
			return -EINVAL;

		params.counter_offsets_presp =
			nla_data(csa_attrs[NL80211_ATTR_CSA_C_OFF_PRESP]);

		/* sanity checks - counters should fit and be the same */
		for (i = 0; i < params.n_counter_offsets_presp; i++) {
			u16 offset = params.counter_offsets_presp[i];

			if (offset >= params.beacon_csa.probe_resp_len)
				return -EINVAL;

			if (params.beacon_csa.probe_resp[offset] !=
			    params.count)
				return -EINVAL;
		}
	}

skip_beacons:
	err = nl80211_parse_chandef(rdev, info, &params.chandef);
	if (err)
		return err;

	if (!cfg80211_reg_can_beacon(&rdev->wiphy, &params.chandef,
				     wdev->iftype))
		return -EINVAL;

	err = cfg80211_chandef_dfs_required(wdev->wiphy,
					    &params.chandef,
					    wdev->iftype);
	if (err < 0)
		return err;

	if (err > 0) {
		radar_detect_width = BIT(params.chandef.width);
		params.radar_required = true;
	}

	/* TODO: I left this here for now.  With channel switch, the
	 * verification is a bit more complicated, because we only do
	 * it later when the channel switch really happens.
	 */
	err = cfg80211_can_use_iftype_chan(rdev, wdev, wdev->iftype,
					   params.chandef.chan,
					   CHAN_MODE_SHARED,
					   radar_detect_width);
	if (err)
		return err;

	if (info->attrs[NL80211_ATTR_CH_SWITCH_BLOCK_TX])
		params.block_tx = true;

	wdev_lock(wdev);
	err = rdev_channel_switch(rdev, dev, &params);
	wdev_unlock(wdev);

	return err;
}

static int nl80211_send_bss(struct sk_buff *msg, struct netlink_callback *cb,
			    u32 seq, int flags,
			    struct cfg80211_registered_device *rdev,
			    struct wireless_dev *wdev,
			    struct cfg80211_internal_bss *intbss)
{
	struct cfg80211_bss *res = &intbss->pub;
	const struct cfg80211_bss_ies *ies;
	void *hdr;
	struct nlattr *bss;
	bool tsf = false;

	ASSERT_WDEV_LOCK(wdev);

	hdr = nl80211hdr_put(msg, NETLINK_CB(cb->skb).portid, seq, flags,
			     NL80211_CMD_NEW_SCAN_RESULTS);
	if (!hdr)
		return -1;

	genl_dump_check_consistent(cb, hdr, &nl80211_fam);

	if (nla_put_u32(msg, NL80211_ATTR_GENERATION, rdev->bss_generation))
		goto nla_put_failure;
	if (wdev->netdev &&
	    nla_put_u32(msg, NL80211_ATTR_IFINDEX, wdev->netdev->ifindex))
		goto nla_put_failure;
	if (nla_put_u64(msg, NL80211_ATTR_WDEV, wdev_id(wdev)))
		goto nla_put_failure;

	bss = nla_nest_start(msg, NL80211_ATTR_BSS);
	if (!bss)
		goto nla_put_failure;
	if ((!is_zero_ether_addr(res->bssid) &&
	     nla_put(msg, NL80211_BSS_BSSID, ETH_ALEN, res->bssid)))
		goto nla_put_failure;

	rcu_read_lock();
	ies = rcu_dereference(res->ies);
	if (ies) {
		if (nla_put_u64(msg, NL80211_BSS_TSF, ies->tsf))
			goto fail_unlock_rcu;
		tsf = true;
		if (ies->len && nla_put(msg, NL80211_BSS_INFORMATION_ELEMENTS,
					ies->len, ies->data))
			goto fail_unlock_rcu;
	}
	ies = rcu_dereference(res->beacon_ies);
	if (ies) {
		if (!tsf && nla_put_u64(msg, NL80211_BSS_TSF, ies->tsf))
			goto fail_unlock_rcu;
		if (ies->len && nla_put(msg, NL80211_BSS_BEACON_IES,
					ies->len, ies->data))
			goto fail_unlock_rcu;
	}
	rcu_read_unlock();

	if (res->beacon_interval &&
	    nla_put_u16(msg, NL80211_BSS_BEACON_INTERVAL, res->beacon_interval))
		goto nla_put_failure;
	if (nla_put_u16(msg, NL80211_BSS_CAPABILITY, res->capability) ||
	    nla_put_u32(msg, NL80211_BSS_FREQUENCY, res->channel->center_freq) ||
	    nla_put_u32(msg, NL80211_BSS_CHAN_WIDTH, res->scan_width) ||
	    nla_put_u32(msg, NL80211_BSS_SEEN_MS_AGO,
			jiffies_to_msecs(jiffies - intbss->ts)))
		goto nla_put_failure;

	switch (rdev->wiphy.signal_type) {
	case CFG80211_SIGNAL_TYPE_MBM:
		if (nla_put_u32(msg, NL80211_BSS_SIGNAL_MBM, res->signal))
			goto nla_put_failure;
		break;
	case CFG80211_SIGNAL_TYPE_UNSPEC:
		if (nla_put_u8(msg, NL80211_BSS_SIGNAL_UNSPEC, res->signal))
			goto nla_put_failure;
		break;
	default:
		break;
	}

	switch (wdev->iftype) {
	case NL80211_IFTYPE_P2P_CLIENT:
	case NL80211_IFTYPE_STATION:
		if (intbss == wdev->current_bss &&
		    nla_put_u32(msg, NL80211_BSS_STATUS,
				NL80211_BSS_STATUS_ASSOCIATED))
			goto nla_put_failure;
		break;
	case NL80211_IFTYPE_ADHOC:
		if (intbss == wdev->current_bss &&
		    nla_put_u32(msg, NL80211_BSS_STATUS,
				NL80211_BSS_STATUS_IBSS_JOINED))
			goto nla_put_failure;
		break;
	default:
		break;
	}

	nla_nest_end(msg, bss);

	return genlmsg_end(msg, hdr);

 fail_unlock_rcu:
	rcu_read_unlock();
 nla_put_failure:
	genlmsg_cancel(msg, hdr);
	return -EMSGSIZE;
}

static int nl80211_dump_scan(struct sk_buff *skb, struct netlink_callback *cb)
{
	struct cfg80211_registered_device *rdev;
	struct cfg80211_internal_bss *scan;
	struct wireless_dev *wdev;
	int start = cb->args[2], idx = 0;
	int err;

	err = nl80211_prepare_wdev_dump(skb, cb, &rdev, &wdev);
	if (err)
		return err;

	wdev_lock(wdev);
	spin_lock_bh(&rdev->bss_lock);
	cfg80211_bss_expire(rdev);

	cb->seq = rdev->bss_generation;

	list_for_each_entry(scan, &rdev->bss_list, list) {
		if (++idx <= start)
			continue;
		if (nl80211_send_bss(skb, cb,
				cb->nlh->nlmsg_seq, NLM_F_MULTI,
				rdev, wdev, scan) < 0) {
			idx--;
			break;
		}
	}

	spin_unlock_bh(&rdev->bss_lock);
	wdev_unlock(wdev);

	cb->args[2] = idx;
	nl80211_finish_wdev_dump(rdev);

	return skb->len;
}

static int nl80211_send_survey(struct sk_buff *msg, u32 portid, u32 seq,
				int flags, struct net_device *dev,
				struct survey_info *survey)
{
	void *hdr;
	struct nlattr *infoattr;

	hdr = nl80211hdr_put(msg, portid, seq, flags,
			     NL80211_CMD_NEW_SURVEY_RESULTS);
	if (!hdr)
		return -ENOMEM;

	if (nla_put_u32(msg, NL80211_ATTR_IFINDEX, dev->ifindex))
		goto nla_put_failure;

	infoattr = nla_nest_start(msg, NL80211_ATTR_SURVEY_INFO);
	if (!infoattr)
		goto nla_put_failure;

	if (nla_put_u32(msg, NL80211_SURVEY_INFO_FREQUENCY,
			survey->channel->center_freq))
		goto nla_put_failure;

	if ((survey->filled & SURVEY_INFO_NOISE_DBM) &&
	    nla_put_u8(msg, NL80211_SURVEY_INFO_NOISE, survey->noise))
		goto nla_put_failure;
	if ((survey->filled & SURVEY_INFO_IN_USE) &&
	    nla_put_flag(msg, NL80211_SURVEY_INFO_IN_USE))
		goto nla_put_failure;
	if ((survey->filled & SURVEY_INFO_CHANNEL_TIME) &&
	    nla_put_u64(msg, NL80211_SURVEY_INFO_CHANNEL_TIME,
			survey->channel_time))
		goto nla_put_failure;
	if ((survey->filled & SURVEY_INFO_CHANNEL_TIME_BUSY) &&
	    nla_put_u64(msg, NL80211_SURVEY_INFO_CHANNEL_TIME_BUSY,
			survey->channel_time_busy))
		goto nla_put_failure;
	if ((survey->filled & SURVEY_INFO_CHANNEL_TIME_EXT_BUSY) &&
	    nla_put_u64(msg, NL80211_SURVEY_INFO_CHANNEL_TIME_EXT_BUSY,
			survey->channel_time_ext_busy))
		goto nla_put_failure;
	if ((survey->filled & SURVEY_INFO_CHANNEL_TIME_RX) &&
	    nla_put_u64(msg, NL80211_SURVEY_INFO_CHANNEL_TIME_RX,
			survey->channel_time_rx))
		goto nla_put_failure;
	if ((survey->filled & SURVEY_INFO_CHANNEL_TIME_TX) &&
	    nla_put_u64(msg, NL80211_SURVEY_INFO_CHANNEL_TIME_TX,
			survey->channel_time_tx))
		goto nla_put_failure;

	nla_nest_end(msg, infoattr);

	return genlmsg_end(msg, hdr);

 nla_put_failure:
	genlmsg_cancel(msg, hdr);
	return -EMSGSIZE;
}

static int nl80211_dump_survey(struct sk_buff *skb,
			struct netlink_callback *cb)
{
	struct survey_info survey;
	struct cfg80211_registered_device *rdev;
	struct wireless_dev *wdev;
	int survey_idx = cb->args[2];
	int res;

	res = nl80211_prepare_wdev_dump(skb, cb, &rdev, &wdev);
	if (res)
		return res;

	if (!wdev->netdev) {
		res = -EINVAL;
		goto out_err;
	}

	if (!rdev->ops->dump_survey) {
		res = -EOPNOTSUPP;
		goto out_err;
	}

	while (1) {
		struct ieee80211_channel *chan;

		res = rdev_dump_survey(rdev, wdev->netdev, survey_idx, &survey);
		if (res == -ENOENT)
			break;
		if (res)
			goto out_err;

		/* Survey without a channel doesn't make sense */
		if (!survey.channel) {
			res = -EINVAL;
			goto out;
		}

		chan = ieee80211_get_channel(&rdev->wiphy,
					     survey.channel->center_freq);
		if (!chan || chan->flags & IEEE80211_CHAN_DISABLED) {
			survey_idx++;
			continue;
		}

		if (nl80211_send_survey(skb,
				NETLINK_CB(cb->skb).portid,
				cb->nlh->nlmsg_seq, NLM_F_MULTI,
				wdev->netdev, &survey) < 0)
			goto out;
		survey_idx++;
	}

 out:
	cb->args[2] = survey_idx;
	res = skb->len;
 out_err:
	nl80211_finish_wdev_dump(rdev);
	return res;
}

static bool nl80211_valid_wpa_versions(u32 wpa_versions)
{
	return !(wpa_versions & ~(NL80211_WPA_VERSION_1 |
				  NL80211_WPA_VERSION_2));
}

static int nl80211_authenticate(struct sk_buff *skb, struct genl_info *info)
{
	struct cfg80211_registered_device *rdev = info->user_ptr[0];
	struct net_device *dev = info->user_ptr[1];
	struct ieee80211_channel *chan;
	const u8 *bssid, *ssid, *ie = NULL, *sae_data = NULL;
	int err, ssid_len, ie_len = 0, sae_data_len = 0;
	enum nl80211_auth_type auth_type;
	struct key_parse key;
	bool local_state_change;

	if (!is_valid_ie_attr(info->attrs[NL80211_ATTR_IE]))
		return -EINVAL;

	if (!info->attrs[NL80211_ATTR_MAC])
		return -EINVAL;

	if (!info->attrs[NL80211_ATTR_AUTH_TYPE])
		return -EINVAL;

	if (!info->attrs[NL80211_ATTR_SSID])
		return -EINVAL;

	if (!info->attrs[NL80211_ATTR_WIPHY_FREQ])
		return -EINVAL;

	err = nl80211_parse_key(info, &key);
	if (err)
		return err;

	if (key.idx >= 0) {
		if (key.type != -1 && key.type != NL80211_KEYTYPE_GROUP)
			return -EINVAL;
		if (!key.p.key || !key.p.key_len)
			return -EINVAL;
		if ((key.p.cipher != WLAN_CIPHER_SUITE_WEP40 ||
		     key.p.key_len != WLAN_KEY_LEN_WEP40) &&
		    (key.p.cipher != WLAN_CIPHER_SUITE_WEP104 ||
		     key.p.key_len != WLAN_KEY_LEN_WEP104))
			return -EINVAL;
		if (key.idx > 4)
			return -EINVAL;
	} else {
		key.p.key_len = 0;
		key.p.key = NULL;
	}

	if (key.idx >= 0) {
		int i;
		bool ok = false;
		for (i = 0; i < rdev->wiphy.n_cipher_suites; i++) {
			if (key.p.cipher == rdev->wiphy.cipher_suites[i]) {
				ok = true;
				break;
			}
		}
		if (!ok)
			return -EINVAL;
	}

	if (!rdev->ops->auth)
		return -EOPNOTSUPP;

	if (dev->ieee80211_ptr->iftype != NL80211_IFTYPE_STATION &&
	    dev->ieee80211_ptr->iftype != NL80211_IFTYPE_P2P_CLIENT)
		return -EOPNOTSUPP;

	bssid = nla_data(info->attrs[NL80211_ATTR_MAC]);
	chan = nl80211_get_valid_chan(&rdev->wiphy,
				      info->attrs[NL80211_ATTR_WIPHY_FREQ]);
	if (!chan)
		return -EINVAL;

	ssid = nla_data(info->attrs[NL80211_ATTR_SSID]);
	ssid_len = nla_len(info->attrs[NL80211_ATTR_SSID]);

	if (info->attrs[NL80211_ATTR_IE]) {
		ie = nla_data(info->attrs[NL80211_ATTR_IE]);
		ie_len = nla_len(info->attrs[NL80211_ATTR_IE]);
	}

	auth_type = nla_get_u32(info->attrs[NL80211_ATTR_AUTH_TYPE]);
	if (!nl80211_valid_auth_type(rdev, auth_type, NL80211_CMD_AUTHENTICATE))
		return -EINVAL;

	if (auth_type == NL80211_AUTHTYPE_SAE &&
	    !info->attrs[NL80211_ATTR_SAE_DATA])
		return -EINVAL;

	if (info->attrs[NL80211_ATTR_SAE_DATA]) {
		if (auth_type != NL80211_AUTHTYPE_SAE)
			return -EINVAL;
		sae_data = nla_data(info->attrs[NL80211_ATTR_SAE_DATA]);
		sae_data_len = nla_len(info->attrs[NL80211_ATTR_SAE_DATA]);
		/* need to include at least Auth Transaction and Status Code */
		if (sae_data_len < 4)
			return -EINVAL;
	}

	local_state_change = !!info->attrs[NL80211_ATTR_LOCAL_STATE_CHANGE];

	/*
	 * Since we no longer track auth state, ignore
	 * requests to only change local state.
	 */
	if (local_state_change)
		return 0;

	wdev_lock(dev->ieee80211_ptr);
	err = cfg80211_mlme_auth(rdev, dev, chan, auth_type, bssid,
				 ssid, ssid_len, ie, ie_len,
				 key.p.key, key.p.key_len, key.idx,
				 sae_data, sae_data_len);
	wdev_unlock(dev->ieee80211_ptr);
	return err;
}

static int nl80211_crypto_settings(struct cfg80211_registered_device *rdev,
				   struct genl_info *info,
				   struct cfg80211_crypto_settings *settings,
				   int cipher_limit)
{
	memset(settings, 0, sizeof(*settings));

	settings->control_port = info->attrs[NL80211_ATTR_CONTROL_PORT];

	if (info->attrs[NL80211_ATTR_CONTROL_PORT_ETHERTYPE]) {
		u16 proto;
		proto = nla_get_u16(
			info->attrs[NL80211_ATTR_CONTROL_PORT_ETHERTYPE]);
		settings->control_port_ethertype = cpu_to_be16(proto);
		if (!(rdev->wiphy.flags & WIPHY_FLAG_CONTROL_PORT_PROTOCOL) &&
		    proto != ETH_P_PAE)
			return -EINVAL;
		if (info->attrs[NL80211_ATTR_CONTROL_PORT_NO_ENCRYPT])
			settings->control_port_no_encrypt = true;
	} else
		settings->control_port_ethertype = cpu_to_be16(ETH_P_PAE);

	if (info->attrs[NL80211_ATTR_CIPHER_SUITES_PAIRWISE]) {
		void *data;
		int len, i;

		data = nla_data(info->attrs[NL80211_ATTR_CIPHER_SUITES_PAIRWISE]);
		len = nla_len(info->attrs[NL80211_ATTR_CIPHER_SUITES_PAIRWISE]);
		settings->n_ciphers_pairwise = len / sizeof(u32);

		if (len % sizeof(u32))
			return -EINVAL;

		if (settings->n_ciphers_pairwise > cipher_limit)
			return -EINVAL;

		memcpy(settings->ciphers_pairwise, data, len);

		for (i = 0; i < settings->n_ciphers_pairwise; i++)
			if (!cfg80211_supported_cipher_suite(
					&rdev->wiphy,
					settings->ciphers_pairwise[i]))
				return -EINVAL;
	}

	if (info->attrs[NL80211_ATTR_CIPHER_SUITE_GROUP]) {
		settings->cipher_group =
			nla_get_u32(info->attrs[NL80211_ATTR_CIPHER_SUITE_GROUP]);
		if (!cfg80211_supported_cipher_suite(&rdev->wiphy,
						     settings->cipher_group))
			return -EINVAL;
	}

	if (info->attrs[NL80211_ATTR_WPA_VERSIONS]) {
		settings->wpa_versions =
			nla_get_u32(info->attrs[NL80211_ATTR_WPA_VERSIONS]);
		if (!nl80211_valid_wpa_versions(settings->wpa_versions))
			return -EINVAL;
	}

	if (info->attrs[NL80211_ATTR_AKM_SUITES]) {
		void *data;
		int len;

		data = nla_data(info->attrs[NL80211_ATTR_AKM_SUITES]);
		len = nla_len(info->attrs[NL80211_ATTR_AKM_SUITES]);
		settings->n_akm_suites = len / sizeof(u32);

		if (len % sizeof(u32))
			return -EINVAL;

		if (settings->n_akm_suites > NL80211_MAX_NR_AKM_SUITES)
			return -EINVAL;

		memcpy(settings->akm_suites, data, len);
	}

	return 0;
}

static int nl80211_associate(struct sk_buff *skb, struct genl_info *info)
{
	struct cfg80211_registered_device *rdev = info->user_ptr[0];
	struct net_device *dev = info->user_ptr[1];
	struct ieee80211_channel *chan;
	struct cfg80211_assoc_request req = {};
	const u8 *bssid, *ssid;
	int err, ssid_len = 0;

	if (!is_valid_ie_attr(info->attrs[NL80211_ATTR_IE]))
		return -EINVAL;

	if (!info->attrs[NL80211_ATTR_MAC] ||
	    !info->attrs[NL80211_ATTR_SSID] ||
	    !info->attrs[NL80211_ATTR_WIPHY_FREQ])
		return -EINVAL;

	if (!rdev->ops->assoc)
		return -EOPNOTSUPP;

	if (dev->ieee80211_ptr->iftype != NL80211_IFTYPE_STATION &&
	    dev->ieee80211_ptr->iftype != NL80211_IFTYPE_P2P_CLIENT)
		return -EOPNOTSUPP;

	bssid = nla_data(info->attrs[NL80211_ATTR_MAC]);

	chan = nl80211_get_valid_chan(&rdev->wiphy,
				      info->attrs[NL80211_ATTR_WIPHY_FREQ]);
	if (!chan)
		return -EINVAL;

	ssid = nla_data(info->attrs[NL80211_ATTR_SSID]);
	ssid_len = nla_len(info->attrs[NL80211_ATTR_SSID]);

	if (info->attrs[NL80211_ATTR_IE]) {
		req.ie = nla_data(info->attrs[NL80211_ATTR_IE]);
		req.ie_len = nla_len(info->attrs[NL80211_ATTR_IE]);
	}

	if (info->attrs[NL80211_ATTR_USE_MFP]) {
		enum nl80211_mfp mfp =
			nla_get_u32(info->attrs[NL80211_ATTR_USE_MFP]);
		if (mfp == NL80211_MFP_REQUIRED)
			req.use_mfp = true;
		else if (mfp != NL80211_MFP_NO)
			return -EINVAL;
	}

	if (info->attrs[NL80211_ATTR_PREV_BSSID])
		req.prev_bssid = nla_data(info->attrs[NL80211_ATTR_PREV_BSSID]);

	if (nla_get_flag(info->attrs[NL80211_ATTR_DISABLE_HT]))
		req.flags |= ASSOC_REQ_DISABLE_HT;

	if (info->attrs[NL80211_ATTR_HT_CAPABILITY_MASK])
		memcpy(&req.ht_capa_mask,
		       nla_data(info->attrs[NL80211_ATTR_HT_CAPABILITY_MASK]),
		       sizeof(req.ht_capa_mask));

	if (info->attrs[NL80211_ATTR_HT_CAPABILITY]) {
		if (!info->attrs[NL80211_ATTR_HT_CAPABILITY_MASK])
			return -EINVAL;
		memcpy(&req.ht_capa,
		       nla_data(info->attrs[NL80211_ATTR_HT_CAPABILITY]),
		       sizeof(req.ht_capa));
	}

	if (nla_get_flag(info->attrs[NL80211_ATTR_DISABLE_VHT]))
		req.flags |= ASSOC_REQ_DISABLE_VHT;

	if (info->attrs[NL80211_ATTR_VHT_CAPABILITY_MASK])
		memcpy(&req.vht_capa_mask,
		       nla_data(info->attrs[NL80211_ATTR_VHT_CAPABILITY_MASK]),
		       sizeof(req.vht_capa_mask));

	if (info->attrs[NL80211_ATTR_VHT_CAPABILITY]) {
		if (!info->attrs[NL80211_ATTR_VHT_CAPABILITY_MASK])
			return -EINVAL;
		memcpy(&req.vht_capa,
		       nla_data(info->attrs[NL80211_ATTR_VHT_CAPABILITY]),
		       sizeof(req.vht_capa));
	}

	err = nl80211_crypto_settings(rdev, info, &req.crypto, 1);
	if (!err) {
		wdev_lock(dev->ieee80211_ptr);
		err = cfg80211_mlme_assoc(rdev, dev, chan, bssid,
					  ssid, ssid_len, &req);
		wdev_unlock(dev->ieee80211_ptr);
	}

	return err;
}

static int nl80211_deauthenticate(struct sk_buff *skb, struct genl_info *info)
{
	struct cfg80211_registered_device *rdev = info->user_ptr[0];
	struct net_device *dev = info->user_ptr[1];
	const u8 *ie = NULL, *bssid;
	int ie_len = 0, err;
	u16 reason_code;
	bool local_state_change;

	if (!is_valid_ie_attr(info->attrs[NL80211_ATTR_IE]))
		return -EINVAL;

	if (!info->attrs[NL80211_ATTR_MAC])
		return -EINVAL;

	if (!info->attrs[NL80211_ATTR_REASON_CODE])
		return -EINVAL;

	if (!rdev->ops->deauth)
		return -EOPNOTSUPP;

	if (dev->ieee80211_ptr->iftype != NL80211_IFTYPE_STATION &&
	    dev->ieee80211_ptr->iftype != NL80211_IFTYPE_P2P_CLIENT)
		return -EOPNOTSUPP;

	bssid = nla_data(info->attrs[NL80211_ATTR_MAC]);

	reason_code = nla_get_u16(info->attrs[NL80211_ATTR_REASON_CODE]);
	if (reason_code == 0) {
		/* Reason Code 0 is reserved */
		return -EINVAL;
	}

	if (info->attrs[NL80211_ATTR_IE]) {
		ie = nla_data(info->attrs[NL80211_ATTR_IE]);
		ie_len = nla_len(info->attrs[NL80211_ATTR_IE]);
	}

	local_state_change = !!info->attrs[NL80211_ATTR_LOCAL_STATE_CHANGE];

	wdev_lock(dev->ieee80211_ptr);
	err = cfg80211_mlme_deauth(rdev, dev, bssid, ie, ie_len, reason_code,
				   local_state_change);
	wdev_unlock(dev->ieee80211_ptr);
	return err;
}

static int nl80211_disassociate(struct sk_buff *skb, struct genl_info *info)
{
	struct cfg80211_registered_device *rdev = info->user_ptr[0];
	struct net_device *dev = info->user_ptr[1];
	const u8 *ie = NULL, *bssid;
	int ie_len = 0, err;
	u16 reason_code;
	bool local_state_change;

	if (!is_valid_ie_attr(info->attrs[NL80211_ATTR_IE]))
		return -EINVAL;

	if (!info->attrs[NL80211_ATTR_MAC])
		return -EINVAL;

	if (!info->attrs[NL80211_ATTR_REASON_CODE])
		return -EINVAL;

	if (!rdev->ops->disassoc)
		return -EOPNOTSUPP;

	if (dev->ieee80211_ptr->iftype != NL80211_IFTYPE_STATION &&
	    dev->ieee80211_ptr->iftype != NL80211_IFTYPE_P2P_CLIENT)
		return -EOPNOTSUPP;

	bssid = nla_data(info->attrs[NL80211_ATTR_MAC]);

	reason_code = nla_get_u16(info->attrs[NL80211_ATTR_REASON_CODE]);
	if (reason_code == 0) {
		/* Reason Code 0 is reserved */
		return -EINVAL;
	}

	if (info->attrs[NL80211_ATTR_IE]) {
		ie = nla_data(info->attrs[NL80211_ATTR_IE]);
		ie_len = nla_len(info->attrs[NL80211_ATTR_IE]);
	}

	local_state_change = !!info->attrs[NL80211_ATTR_LOCAL_STATE_CHANGE];

	wdev_lock(dev->ieee80211_ptr);
	err = cfg80211_mlme_disassoc(rdev, dev, bssid, ie, ie_len, reason_code,
				     local_state_change);
	wdev_unlock(dev->ieee80211_ptr);
	return err;
}

static bool
nl80211_parse_mcast_rate(struct cfg80211_registered_device *rdev,
			 int mcast_rate[IEEE80211_NUM_BANDS],
			 int rateval)
{
	struct wiphy *wiphy = &rdev->wiphy;
	bool found = false;
	int band, i;

	for (band = 0; band < IEEE80211_NUM_BANDS; band++) {
		struct ieee80211_supported_band *sband;

		sband = wiphy->bands[band];
		if (!sband)
			continue;

		for (i = 0; i < sband->n_bitrates; i++) {
			if (sband->bitrates[i].bitrate == rateval) {
				mcast_rate[band] = i + 1;
				found = true;
				break;
			}
		}
	}

	return found;
}

static int nl80211_join_ibss(struct sk_buff *skb, struct genl_info *info)
{
	struct cfg80211_registered_device *rdev = info->user_ptr[0];
	struct net_device *dev = info->user_ptr[1];
	struct cfg80211_ibss_params ibss;
	struct wiphy *wiphy;
	struct cfg80211_cached_keys *connkeys = NULL;
	int err;

	memset(&ibss, 0, sizeof(ibss));

	if (!is_valid_ie_attr(info->attrs[NL80211_ATTR_IE]))
		return -EINVAL;

	if (!info->attrs[NL80211_ATTR_SSID] ||
	    !nla_len(info->attrs[NL80211_ATTR_SSID]))
		return -EINVAL;

	ibss.beacon_interval = 100;

	if (info->attrs[NL80211_ATTR_BEACON_INTERVAL]) {
		ibss.beacon_interval =
			nla_get_u32(info->attrs[NL80211_ATTR_BEACON_INTERVAL]);
		if (ibss.beacon_interval < 1 || ibss.beacon_interval > 10000)
			return -EINVAL;
	}

	if (!rdev->ops->join_ibss)
		return -EOPNOTSUPP;

	if (dev->ieee80211_ptr->iftype != NL80211_IFTYPE_ADHOC)
		return -EOPNOTSUPP;

	wiphy = &rdev->wiphy;

	if (info->attrs[NL80211_ATTR_MAC]) {
		ibss.bssid = nla_data(info->attrs[NL80211_ATTR_MAC]);

		if (!is_valid_ether_addr(ibss.bssid))
			return -EINVAL;
	}
	ibss.ssid = nla_data(info->attrs[NL80211_ATTR_SSID]);
	ibss.ssid_len = nla_len(info->attrs[NL80211_ATTR_SSID]);

	if (info->attrs[NL80211_ATTR_IE]) {
		ibss.ie = nla_data(info->attrs[NL80211_ATTR_IE]);
		ibss.ie_len = nla_len(info->attrs[NL80211_ATTR_IE]);
	}

	err = nl80211_parse_chandef(rdev, info, &ibss.chandef);
	if (err)
		return err;

	if (!cfg80211_reg_can_beacon(&rdev->wiphy, &ibss.chandef,
				     NL80211_IFTYPE_ADHOC))
		return -EINVAL;

	switch (ibss.chandef.width) {
	case NL80211_CHAN_WIDTH_5:
	case NL80211_CHAN_WIDTH_10:
	case NL80211_CHAN_WIDTH_20_NOHT:
		break;
	case NL80211_CHAN_WIDTH_20:
	case NL80211_CHAN_WIDTH_40:
		if (rdev->wiphy.features & NL80211_FEATURE_HT_IBSS)
			break;
	default:
		return -EINVAL;
	}

	ibss.channel_fixed = !!info->attrs[NL80211_ATTR_FREQ_FIXED];
	ibss.privacy = !!info->attrs[NL80211_ATTR_PRIVACY];

	if (info->attrs[NL80211_ATTR_BSS_BASIC_RATES]) {
		u8 *rates =
			nla_data(info->attrs[NL80211_ATTR_BSS_BASIC_RATES]);
		int n_rates =
			nla_len(info->attrs[NL80211_ATTR_BSS_BASIC_RATES]);
		struct ieee80211_supported_band *sband =
			wiphy->bands[ibss.chandef.chan->band];

		err = ieee80211_get_ratemask(sband, rates, n_rates,
					     &ibss.basic_rates);
		if (err)
			return err;
	}

	if (info->attrs[NL80211_ATTR_HT_CAPABILITY_MASK])
		memcpy(&ibss.ht_capa_mask,
		       nla_data(info->attrs[NL80211_ATTR_HT_CAPABILITY_MASK]),
		       sizeof(ibss.ht_capa_mask));

	if (info->attrs[NL80211_ATTR_HT_CAPABILITY]) {
		if (!info->attrs[NL80211_ATTR_HT_CAPABILITY_MASK])
			return -EINVAL;
		memcpy(&ibss.ht_capa,
		       nla_data(info->attrs[NL80211_ATTR_HT_CAPABILITY]),
		       sizeof(ibss.ht_capa));
	}

	if (info->attrs[NL80211_ATTR_MCAST_RATE] &&
	    !nl80211_parse_mcast_rate(rdev, ibss.mcast_rate,
			nla_get_u32(info->attrs[NL80211_ATTR_MCAST_RATE])))
		return -EINVAL;

	if (ibss.privacy && info->attrs[NL80211_ATTR_KEYS]) {
		bool no_ht = false;

		connkeys = nl80211_parse_connkeys(rdev,
					  info->attrs[NL80211_ATTR_KEYS],
					  &no_ht);
		if (IS_ERR(connkeys))
			return PTR_ERR(connkeys);

		if ((ibss.chandef.width != NL80211_CHAN_WIDTH_20_NOHT) &&
		    no_ht) {
			kfree(connkeys);
			return -EINVAL;
		}
	}

	ibss.control_port =
		nla_get_flag(info->attrs[NL80211_ATTR_CONTROL_PORT]);

	ibss.userspace_handles_dfs =
		nla_get_flag(info->attrs[NL80211_ATTR_HANDLE_DFS]);

	err = cfg80211_join_ibss(rdev, dev, &ibss, connkeys);
	if (err)
		kfree(connkeys);
	return err;
}

static int nl80211_leave_ibss(struct sk_buff *skb, struct genl_info *info)
{
	struct cfg80211_registered_device *rdev = info->user_ptr[0];
	struct net_device *dev = info->user_ptr[1];

	if (!rdev->ops->leave_ibss)
		return -EOPNOTSUPP;

	if (dev->ieee80211_ptr->iftype != NL80211_IFTYPE_ADHOC)
		return -EOPNOTSUPP;

	return cfg80211_leave_ibss(rdev, dev, false);
}

static int nl80211_set_mcast_rate(struct sk_buff *skb, struct genl_info *info)
{
	struct cfg80211_registered_device *rdev = info->user_ptr[0];
	struct net_device *dev = info->user_ptr[1];
	int mcast_rate[IEEE80211_NUM_BANDS];
	u32 nla_rate;
	int err;

	if (dev->ieee80211_ptr->iftype != NL80211_IFTYPE_ADHOC &&
	    dev->ieee80211_ptr->iftype != NL80211_IFTYPE_MESH_POINT)
		return -EOPNOTSUPP;

	if (!rdev->ops->set_mcast_rate)
		return -EOPNOTSUPP;

	memset(mcast_rate, 0, sizeof(mcast_rate));

	if (!info->attrs[NL80211_ATTR_MCAST_RATE])
		return -EINVAL;

	nla_rate = nla_get_u32(info->attrs[NL80211_ATTR_MCAST_RATE]);
	if (!nl80211_parse_mcast_rate(rdev, mcast_rate, nla_rate))
		return -EINVAL;

	err = rdev->ops->set_mcast_rate(&rdev->wiphy, dev, mcast_rate);

	return err;
}

static struct sk_buff *
__cfg80211_alloc_vendor_skb(struct cfg80211_registered_device *rdev,
			    int approxlen, u32 portid, u32 seq,
			    enum nl80211_commands cmd,
			    enum nl80211_attrs attr,
			    const struct nl80211_vendor_cmd_info *info,
			    gfp_t gfp)
{
	struct sk_buff *skb;
	void *hdr;
	struct nlattr *data;

	skb = nlmsg_new(approxlen + 100, gfp);
	if (!skb)
		return NULL;

	hdr = nl80211hdr_put(skb, portid, seq, 0, cmd);
	if (!hdr) {
		kfree_skb(skb);
		return NULL;
	}

	if (nla_put_u32(skb, NL80211_ATTR_WIPHY, rdev->wiphy_idx))
		goto nla_put_failure;

	if (info) {
		if (nla_put_u32(skb, NL80211_ATTR_VENDOR_ID,
				info->vendor_id))
			goto nla_put_failure;
		if (nla_put_u32(skb, NL80211_ATTR_VENDOR_SUBCMD,
				info->subcmd))
			goto nla_put_failure;
	}

	data = nla_nest_start(skb, attr);

	((void **)skb->cb)[0] = rdev;
	((void **)skb->cb)[1] = hdr;
	((void **)skb->cb)[2] = data;

	return skb;

 nla_put_failure:
	kfree_skb(skb);
	return NULL;
}

struct sk_buff *__cfg80211_alloc_event_skb(struct wiphy *wiphy,
					   enum nl80211_commands cmd,
					   enum nl80211_attrs attr,
					   int vendor_event_idx,
					   int approxlen, gfp_t gfp)
{
	struct cfg80211_registered_device *rdev = wiphy_to_rdev(wiphy);
	const struct nl80211_vendor_cmd_info *info;

	switch (cmd) {
	case NL80211_CMD_TESTMODE:
		if (WARN_ON(vendor_event_idx != -1))
			return NULL;
		info = NULL;
		break;
	case NL80211_CMD_VENDOR:
		if (WARN_ON(vendor_event_idx < 0 ||
			    vendor_event_idx >= wiphy->n_vendor_events))
			return NULL;
		info = &wiphy->vendor_events[vendor_event_idx];
		break;
	default:
		WARN_ON(1);
		return NULL;
	}

	return __cfg80211_alloc_vendor_skb(rdev, approxlen, 0, 0,
					   cmd, attr, info, gfp);
}
EXPORT_SYMBOL(__cfg80211_alloc_event_skb);

void __cfg80211_send_event_skb(struct sk_buff *skb, gfp_t gfp)
{
	struct cfg80211_registered_device *rdev = ((void **)skb->cb)[0];
	void *hdr = ((void **)skb->cb)[1];
	struct nlattr *data = ((void **)skb->cb)[2];
	enum nl80211_multicast_groups mcgrp = NL80211_MCGRP_TESTMODE;

	nla_nest_end(skb, data);
	genlmsg_end(skb, hdr);

	if (data->nla_type == NL80211_ATTR_VENDOR_DATA)
		mcgrp = NL80211_MCGRP_VENDOR;

	genlmsg_multicast_netns(&nl80211_fam, wiphy_net(&rdev->wiphy), skb, 0,
				mcgrp, gfp);
}
EXPORT_SYMBOL(__cfg80211_send_event_skb);

#ifdef CONFIG_NL80211_TESTMODE
static int nl80211_testmode_do(struct sk_buff *skb, struct genl_info *info)
{
	struct cfg80211_registered_device *rdev = info->user_ptr[0];
	struct wireless_dev *wdev =
		__cfg80211_wdev_from_attrs(genl_info_net(info), info->attrs);
	int err;

	if (!rdev->ops->testmode_cmd)
		return -EOPNOTSUPP;

	if (IS_ERR(wdev)) {
		err = PTR_ERR(wdev);
		if (err != -EINVAL)
			return err;
		wdev = NULL;
	} else if (wdev->wiphy != &rdev->wiphy) {
		return -EINVAL;
	}

	if (!info->attrs[NL80211_ATTR_TESTDATA])
		return -EINVAL;

	rdev->cur_cmd_info = info;
	err = rdev_testmode_cmd(rdev, wdev,
				nla_data(info->attrs[NL80211_ATTR_TESTDATA]),
				nla_len(info->attrs[NL80211_ATTR_TESTDATA]));
	rdev->cur_cmd_info = NULL;

	return err;
}

static int nl80211_testmode_dump(struct sk_buff *skb,
				 struct netlink_callback *cb)
{
	struct cfg80211_registered_device *rdev;
	int err;
	long phy_idx;
	void *data = NULL;
	int data_len = 0;

	rtnl_lock();

	if (cb->args[0]) {
		/*
		 * 0 is a valid index, but not valid for args[0],
		 * so we need to offset by 1.
		 */
		phy_idx = cb->args[0] - 1;
	} else {
		err = nlmsg_parse(cb->nlh, GENL_HDRLEN + nl80211_fam.hdrsize,
				  nl80211_fam.attrbuf, nl80211_fam.maxattr,
				  nl80211_policy);
		if (err)
			goto out_err;

		rdev = __cfg80211_rdev_from_attrs(sock_net(skb->sk),
						  nl80211_fam.attrbuf);
		if (IS_ERR(rdev)) {
			err = PTR_ERR(rdev);
			goto out_err;
		}
		phy_idx = rdev->wiphy_idx;
		rdev = NULL;

		if (nl80211_fam.attrbuf[NL80211_ATTR_TESTDATA])
			cb->args[1] =
				(long)nl80211_fam.attrbuf[NL80211_ATTR_TESTDATA];
	}

	if (cb->args[1]) {
		data = nla_data((void *)cb->args[1]);
		data_len = nla_len((void *)cb->args[1]);
	}

	rdev = cfg80211_rdev_by_wiphy_idx(phy_idx);
	if (!rdev) {
		err = -ENOENT;
		goto out_err;
	}

	if (!rdev->ops->testmode_dump) {
		err = -EOPNOTSUPP;
		goto out_err;
	}

	while (1) {
		void *hdr = nl80211hdr_put(skb, NETLINK_CB(cb->skb).portid,
					   cb->nlh->nlmsg_seq, NLM_F_MULTI,
					   NL80211_CMD_TESTMODE);
		struct nlattr *tmdata;

		if (!hdr)
			break;

		if (nla_put_u32(skb, NL80211_ATTR_WIPHY, phy_idx)) {
			genlmsg_cancel(skb, hdr);
			break;
		}

		tmdata = nla_nest_start(skb, NL80211_ATTR_TESTDATA);
		if (!tmdata) {
			genlmsg_cancel(skb, hdr);
			break;
		}
		err = rdev_testmode_dump(rdev, skb, cb, data, data_len);
		nla_nest_end(skb, tmdata);

		if (err == -ENOBUFS || err == -ENOENT) {
			genlmsg_cancel(skb, hdr);
			break;
		} else if (err) {
			genlmsg_cancel(skb, hdr);
			goto out_err;
		}

		genlmsg_end(skb, hdr);
	}

	err = skb->len;
	/* see above */
	cb->args[0] = phy_idx + 1;
 out_err:
	rtnl_unlock();
	return err;
}
#endif

static int nl80211_connect(struct sk_buff *skb, struct genl_info *info)
{
	struct cfg80211_registered_device *rdev = info->user_ptr[0];
	struct net_device *dev = info->user_ptr[1];
	struct cfg80211_connect_params connect;
	struct wiphy *wiphy;
	struct cfg80211_cached_keys *connkeys = NULL;
	int err;

	memset(&connect, 0, sizeof(connect));

	if (!is_valid_ie_attr(info->attrs[NL80211_ATTR_IE]))
		return -EINVAL;

	if (!info->attrs[NL80211_ATTR_SSID] ||
	    !nla_len(info->attrs[NL80211_ATTR_SSID]))
		return -EINVAL;

	if (info->attrs[NL80211_ATTR_AUTH_TYPE]) {
		connect.auth_type =
			nla_get_u32(info->attrs[NL80211_ATTR_AUTH_TYPE]);
		if (!nl80211_valid_auth_type(rdev, connect.auth_type,
					     NL80211_CMD_CONNECT))
			return -EINVAL;
	} else
		connect.auth_type = NL80211_AUTHTYPE_AUTOMATIC;

	connect.privacy = info->attrs[NL80211_ATTR_PRIVACY];

	err = nl80211_crypto_settings(rdev, info, &connect.crypto,
				      NL80211_MAX_NR_CIPHER_SUITES);
	if (err)
		return err;

	if (dev->ieee80211_ptr->iftype != NL80211_IFTYPE_STATION &&
	    dev->ieee80211_ptr->iftype != NL80211_IFTYPE_P2P_CLIENT)
		return -EOPNOTSUPP;

	wiphy = &rdev->wiphy;

	connect.bg_scan_period = -1;
	if (info->attrs[NL80211_ATTR_BG_SCAN_PERIOD] &&
		(wiphy->flags & WIPHY_FLAG_SUPPORTS_FW_ROAM)) {
		connect.bg_scan_period =
			nla_get_u16(info->attrs[NL80211_ATTR_BG_SCAN_PERIOD]);
	}

	if (info->attrs[NL80211_ATTR_MAC])
		connect.bssid = nla_data(info->attrs[NL80211_ATTR_MAC]);
	else if (info->attrs[NL80211_ATTR_MAC_HINT])
		connect.bssid_hint =
			nla_data(info->attrs[NL80211_ATTR_MAC_HINT]);
	connect.ssid = nla_data(info->attrs[NL80211_ATTR_SSID]);
	connect.ssid_len = nla_len(info->attrs[NL80211_ATTR_SSID]);

	if (info->attrs[NL80211_ATTR_IE]) {
		connect.ie = nla_data(info->attrs[NL80211_ATTR_IE]);
		connect.ie_len = nla_len(info->attrs[NL80211_ATTR_IE]);
	}

	if (info->attrs[NL80211_ATTR_USE_MFP]) {
		connect.mfp = nla_get_u32(info->attrs[NL80211_ATTR_USE_MFP]);
		if (connect.mfp != NL80211_MFP_REQUIRED &&
		    connect.mfp != NL80211_MFP_NO)
			return -EINVAL;
	} else {
		connect.mfp = NL80211_MFP_NO;
	}

	if (info->attrs[NL80211_ATTR_WIPHY_FREQ]) {
		connect.channel = nl80211_get_valid_chan(
			wiphy, info->attrs[NL80211_ATTR_WIPHY_FREQ]);
		if (!connect.channel)
			return -EINVAL;
	} else if (info->attrs[NL80211_ATTR_WIPHY_FREQ_HINT]) {
		connect.channel_hint = nl80211_get_valid_chan(
			wiphy, info->attrs[NL80211_ATTR_WIPHY_FREQ_HINT]);
		if (!connect.channel_hint)
			return -EINVAL;
	}

	if (connect.privacy && info->attrs[NL80211_ATTR_KEYS]) {
		connkeys = nl80211_parse_connkeys(rdev,
					  info->attrs[NL80211_ATTR_KEYS], NULL);
		if (IS_ERR(connkeys))
			return PTR_ERR(connkeys);
	}

	if (nla_get_flag(info->attrs[NL80211_ATTR_DISABLE_HT]))
		connect.flags |= ASSOC_REQ_DISABLE_HT;

	if (info->attrs[NL80211_ATTR_HT_CAPABILITY_MASK])
		memcpy(&connect.ht_capa_mask,
		       nla_data(info->attrs[NL80211_ATTR_HT_CAPABILITY_MASK]),
		       sizeof(connect.ht_capa_mask));

	if (info->attrs[NL80211_ATTR_HT_CAPABILITY]) {
		if (!info->attrs[NL80211_ATTR_HT_CAPABILITY_MASK]) {
			kfree(connkeys);
			return -EINVAL;
		}
		memcpy(&connect.ht_capa,
		       nla_data(info->attrs[NL80211_ATTR_HT_CAPABILITY]),
		       sizeof(connect.ht_capa));
	}

	if (nla_get_flag(info->attrs[NL80211_ATTR_DISABLE_VHT]))
		connect.flags |= ASSOC_REQ_DISABLE_VHT;

	if (info->attrs[NL80211_ATTR_VHT_CAPABILITY_MASK])
		memcpy(&connect.vht_capa_mask,
		       nla_data(info->attrs[NL80211_ATTR_VHT_CAPABILITY_MASK]),
		       sizeof(connect.vht_capa_mask));

	if (info->attrs[NL80211_ATTR_VHT_CAPABILITY]) {
		if (!info->attrs[NL80211_ATTR_VHT_CAPABILITY_MASK]) {
			kfree(connkeys);
			return -EINVAL;
		}
		memcpy(&connect.vht_capa,
		       nla_data(info->attrs[NL80211_ATTR_VHT_CAPABILITY]),
		       sizeof(connect.vht_capa));
	}

	wdev_lock(dev->ieee80211_ptr);
	err = cfg80211_connect(rdev, dev, &connect, connkeys, NULL);
	wdev_unlock(dev->ieee80211_ptr);
	if (err)
		kfree(connkeys);
	return err;
}

static int nl80211_disconnect(struct sk_buff *skb, struct genl_info *info)
{
	struct cfg80211_registered_device *rdev = info->user_ptr[0];
	struct net_device *dev = info->user_ptr[1];
	u16 reason;
	int ret;

	if (!info->attrs[NL80211_ATTR_REASON_CODE])
		reason = WLAN_REASON_DEAUTH_LEAVING;
	else
		reason = nla_get_u16(info->attrs[NL80211_ATTR_REASON_CODE]);

	if (reason == 0)
		return -EINVAL;

	if (dev->ieee80211_ptr->iftype != NL80211_IFTYPE_STATION &&
	    dev->ieee80211_ptr->iftype != NL80211_IFTYPE_P2P_CLIENT)
		return -EOPNOTSUPP;

	wdev_lock(dev->ieee80211_ptr);
	ret = cfg80211_disconnect(rdev, dev, reason, true);
	wdev_unlock(dev->ieee80211_ptr);
	return ret;
}

static int nl80211_wiphy_netns(struct sk_buff *skb, struct genl_info *info)
{
	struct cfg80211_registered_device *rdev = info->user_ptr[0];
	struct net *net;
	int err;
	u32 pid;

	if (!info->attrs[NL80211_ATTR_PID])
		return -EINVAL;

	pid = nla_get_u32(info->attrs[NL80211_ATTR_PID]);

	net = get_net_ns_by_pid(pid);
	if (IS_ERR(net))
		return PTR_ERR(net);

	err = 0;

	/* check if anything to do */
	if (!net_eq(wiphy_net(&rdev->wiphy), net))
		err = cfg80211_switch_netns(rdev, net);

	put_net(net);
	return err;
}

static int nl80211_setdel_pmksa(struct sk_buff *skb, struct genl_info *info)
{
	struct cfg80211_registered_device *rdev = info->user_ptr[0];
	int (*rdev_ops)(struct wiphy *wiphy, struct net_device *dev,
			struct cfg80211_pmksa *pmksa) = NULL;
	struct net_device *dev = info->user_ptr[1];
	struct cfg80211_pmksa pmksa;

	memset(&pmksa, 0, sizeof(struct cfg80211_pmksa));

	if (!info->attrs[NL80211_ATTR_MAC])
		return -EINVAL;

	if (!info->attrs[NL80211_ATTR_PMKID])
		return -EINVAL;

	pmksa.pmkid = nla_data(info->attrs[NL80211_ATTR_PMKID]);
	pmksa.bssid = nla_data(info->attrs[NL80211_ATTR_MAC]);

	if (dev->ieee80211_ptr->iftype != NL80211_IFTYPE_STATION &&
	    dev->ieee80211_ptr->iftype != NL80211_IFTYPE_P2P_CLIENT)
		return -EOPNOTSUPP;

	switch (info->genlhdr->cmd) {
	case NL80211_CMD_SET_PMKSA:
		rdev_ops = rdev->ops->set_pmksa;
		break;
	case NL80211_CMD_DEL_PMKSA:
		rdev_ops = rdev->ops->del_pmksa;
		break;
	default:
		WARN_ON(1);
		break;
	}

	if (!rdev_ops)
		return -EOPNOTSUPP;

	return rdev_ops(&rdev->wiphy, dev, &pmksa);
}

static int nl80211_flush_pmksa(struct sk_buff *skb, struct genl_info *info)
{
	struct cfg80211_registered_device *rdev = info->user_ptr[0];
	struct net_device *dev = info->user_ptr[1];

	if (dev->ieee80211_ptr->iftype != NL80211_IFTYPE_STATION &&
	    dev->ieee80211_ptr->iftype != NL80211_IFTYPE_P2P_CLIENT)
		return -EOPNOTSUPP;

	if (!rdev->ops->flush_pmksa)
		return -EOPNOTSUPP;

	return rdev_flush_pmksa(rdev, dev);
}

static int nl80211_tdls_mgmt(struct sk_buff *skb, struct genl_info *info)
{
	struct cfg80211_registered_device *rdev = info->user_ptr[0];
	struct net_device *dev = info->user_ptr[1];
	u8 action_code, dialog_token;
	u32 peer_capability = 0;
	u16 status_code;
	u8 *peer;

	if (!(rdev->wiphy.flags & WIPHY_FLAG_SUPPORTS_TDLS) ||
	    !rdev->ops->tdls_mgmt)
		return -EOPNOTSUPP;

	if (!info->attrs[NL80211_ATTR_TDLS_ACTION] ||
	    !info->attrs[NL80211_ATTR_STATUS_CODE] ||
	    !info->attrs[NL80211_ATTR_TDLS_DIALOG_TOKEN] ||
	    !info->attrs[NL80211_ATTR_IE] ||
	    !info->attrs[NL80211_ATTR_MAC])
		return -EINVAL;

	peer = nla_data(info->attrs[NL80211_ATTR_MAC]);
	action_code = nla_get_u8(info->attrs[NL80211_ATTR_TDLS_ACTION]);
	status_code = nla_get_u16(info->attrs[NL80211_ATTR_STATUS_CODE]);
	dialog_token = nla_get_u8(info->attrs[NL80211_ATTR_TDLS_DIALOG_TOKEN]);
	if (info->attrs[NL80211_ATTR_TDLS_PEER_CAPABILITY])
		peer_capability =
			nla_get_u32(info->attrs[NL80211_ATTR_TDLS_PEER_CAPABILITY]);

	return rdev_tdls_mgmt(rdev, dev, peer, action_code,
			      dialog_token, status_code, peer_capability,
			      nla_data(info->attrs[NL80211_ATTR_IE]),
			      nla_len(info->attrs[NL80211_ATTR_IE]));
}

static int nl80211_tdls_oper(struct sk_buff *skb, struct genl_info *info)
{
	struct cfg80211_registered_device *rdev = info->user_ptr[0];
	struct net_device *dev = info->user_ptr[1];
	enum nl80211_tdls_operation operation;
	u8 *peer;

	if (!(rdev->wiphy.flags & WIPHY_FLAG_SUPPORTS_TDLS) ||
	    !rdev->ops->tdls_oper)
		return -EOPNOTSUPP;

	if (!info->attrs[NL80211_ATTR_TDLS_OPERATION] ||
	    !info->attrs[NL80211_ATTR_MAC])
		return -EINVAL;

	operation = nla_get_u8(info->attrs[NL80211_ATTR_TDLS_OPERATION]);
	peer = nla_data(info->attrs[NL80211_ATTR_MAC]);

	return rdev_tdls_oper(rdev, dev, peer, operation);
}

static int nl80211_remain_on_channel(struct sk_buff *skb,
				     struct genl_info *info)
{
	struct cfg80211_registered_device *rdev = info->user_ptr[0];
	struct wireless_dev *wdev = info->user_ptr[1];
	struct cfg80211_chan_def chandef;
	struct sk_buff *msg;
	void *hdr;
	u64 cookie;
	u32 duration;
	int err;

	if (!info->attrs[NL80211_ATTR_WIPHY_FREQ] ||
	    !info->attrs[NL80211_ATTR_DURATION])
		return -EINVAL;

	duration = nla_get_u32(info->attrs[NL80211_ATTR_DURATION]);

	if (!rdev->ops->remain_on_channel ||
	    !(rdev->wiphy.flags & WIPHY_FLAG_HAS_REMAIN_ON_CHANNEL))
		return -EOPNOTSUPP;

	/*
	 * We should be on that channel for at least a minimum amount of
	 * time (10ms) but no longer than the driver supports.
	 */
	if (duration < NL80211_MIN_REMAIN_ON_CHANNEL_TIME ||
	    duration > rdev->wiphy.max_remain_on_channel_duration)
		return -EINVAL;

	err = nl80211_parse_chandef(rdev, info, &chandef);
	if (err)
		return err;

	msg = nlmsg_new(NLMSG_DEFAULT_SIZE, GFP_KERNEL);
	if (!msg)
		return -ENOMEM;

	hdr = nl80211hdr_put(msg, info->snd_portid, info->snd_seq, 0,
			     NL80211_CMD_REMAIN_ON_CHANNEL);
	if (!hdr) {
		err = -ENOBUFS;
		goto free_msg;
	}

	err = rdev_remain_on_channel(rdev, wdev, chandef.chan,
				     duration, &cookie);

	if (err)
		goto free_msg;

	if (nla_put_u64(msg, NL80211_ATTR_COOKIE, cookie))
		goto nla_put_failure;

	genlmsg_end(msg, hdr);

	return genlmsg_reply(msg, info);

 nla_put_failure:
	err = -ENOBUFS;
 free_msg:
	nlmsg_free(msg);
	return err;
}

static int nl80211_cancel_remain_on_channel(struct sk_buff *skb,
					    struct genl_info *info)
{
	struct cfg80211_registered_device *rdev = info->user_ptr[0];
	struct wireless_dev *wdev = info->user_ptr[1];
	u64 cookie;

	if (!info->attrs[NL80211_ATTR_COOKIE])
		return -EINVAL;

	if (!rdev->ops->cancel_remain_on_channel)
		return -EOPNOTSUPP;

	cookie = nla_get_u64(info->attrs[NL80211_ATTR_COOKIE]);

	return rdev_cancel_remain_on_channel(rdev, wdev, cookie);
}

static u32 rateset_to_mask(struct ieee80211_supported_band *sband,
			   u8 *rates, u8 rates_len)
{
	u8 i;
	u32 mask = 0;

	for (i = 0; i < rates_len; i++) {
		int rate = (rates[i] & 0x7f) * 5;
		int ridx;
		for (ridx = 0; ridx < sband->n_bitrates; ridx++) {
			struct ieee80211_rate *srate =
				&sband->bitrates[ridx];
			if (rate == srate->bitrate) {
				mask |= 1 << ridx;
				break;
			}
		}
		if (ridx == sband->n_bitrates)
			return 0; /* rate not found */
	}

	return mask;
}

static bool ht_rateset_to_mask(struct ieee80211_supported_band *sband,
			       u8 *rates, u8 rates_len,
			       u8 mcs[IEEE80211_HT_MCS_MASK_LEN])
{
	u8 i;

	memset(mcs, 0, IEEE80211_HT_MCS_MASK_LEN);

	for (i = 0; i < rates_len; i++) {
		int ridx, rbit;

		ridx = rates[i] / 8;
		rbit = BIT(rates[i] % 8);

		/* check validity */
		if ((ridx < 0) || (ridx >= IEEE80211_HT_MCS_MASK_LEN))
			return false;

		/* check availability */
		if (sband->ht_cap.mcs.rx_mask[ridx] & rbit)
			mcs[ridx] |= rbit;
		else
			return false;
	}

	return true;
}

static u16 vht_mcs_map_to_mcs_mask(u8 vht_mcs_map)
{
	u16 mcs_mask = 0;

	switch (vht_mcs_map) {
	case IEEE80211_VHT_MCS_NOT_SUPPORTED:
		break;
	case IEEE80211_VHT_MCS_SUPPORT_0_7:
		mcs_mask = 0x00FF;
		break;
	case IEEE80211_VHT_MCS_SUPPORT_0_8:
		mcs_mask = 0x01FF;
		break;
	case IEEE80211_VHT_MCS_SUPPORT_0_9:
		mcs_mask = 0x03FF;
		break;
	default:
		break;
	}

	return mcs_mask;
}

static void vht_build_mcs_mask(u16 vht_mcs_map,
			       u16 vht_mcs_mask[NL80211_VHT_NSS_MAX])
{
	u8 nss;

	for (nss = 0; nss < NL80211_VHT_NSS_MAX; nss++) {
		vht_mcs_mask[nss] = vht_mcs_map_to_mcs_mask(vht_mcs_map & 0x03);
		vht_mcs_map >>= 2;
	}
}

static bool vht_set_mcs_mask(struct ieee80211_supported_band *sband,
			     struct nl80211_txrate_vht *txrate,
			     u16 mcs[NL80211_VHT_NSS_MAX])
{
	u16 tx_mcs_map = le16_to_cpu(sband->vht_cap.vht_mcs.tx_mcs_map);
	u16 tx_mcs_mask[NL80211_VHT_NSS_MAX] = {};
	u8 i;

	if (!sband->vht_cap.vht_supported)
		return false;

	memset(mcs, 0, sizeof(u16) * NL80211_VHT_NSS_MAX);

	/* Build vht_mcs_mask from VHT capabilities */
	vht_build_mcs_mask(tx_mcs_map, tx_mcs_mask);

	for (i = 0; i < NL80211_VHT_NSS_MAX; i++) {
		if ((tx_mcs_mask[i] & txrate->mcs[i]) == txrate->mcs[i])
			mcs[i] = txrate->mcs[i];
		else
			return false;
	}

	return true;
}

static const struct nla_policy nl80211_txattr_policy[NL80211_TXRATE_MAX + 1] = {
	[NL80211_TXRATE_LEGACY] = { .type = NLA_BINARY,
				    .len = NL80211_MAX_SUPP_RATES },
	[NL80211_TXRATE_HT] = { .type = NLA_BINARY,
				.len = NL80211_MAX_SUPP_HT_RATES },
	[NL80211_TXRATE_VHT] = { .len = sizeof(struct nl80211_txrate_vht)},
	[NL80211_TXRATE_GI] = { .type = NLA_U8 },
};

static int nl80211_set_tx_bitrate_mask(struct sk_buff *skb,
				       struct genl_info *info)
{
	struct nlattr *tb[NL80211_TXRATE_MAX + 1];
	struct cfg80211_registered_device *rdev = info->user_ptr[0];
	struct cfg80211_bitrate_mask mask;
	int rem, i;
	struct net_device *dev = info->user_ptr[1];
	struct nlattr *tx_rates;
	struct ieee80211_supported_band *sband;
	u16 vht_tx_mcs_map;

	if (!rdev->ops->set_bitrate_mask)
		return -EOPNOTSUPP;

	memset(&mask, 0, sizeof(mask));
	/* Default to all rates enabled */
	for (i = 0; i < IEEE80211_NUM_BANDS; i++) {
		sband = rdev->wiphy.bands[i];

		if (!sband)
			continue;

		mask.control[i].legacy = (1 << sband->n_bitrates) - 1;
		memcpy(mask.control[i].ht_mcs,
		       sband->ht_cap.mcs.rx_mask,
		       sizeof(mask.control[i].ht_mcs));

		if (!sband->vht_cap.vht_supported)
			continue;

		vht_tx_mcs_map = le16_to_cpu(sband->vht_cap.vht_mcs.tx_mcs_map);
		vht_build_mcs_mask(vht_tx_mcs_map, mask.control[i].vht_mcs);
	}

	/* if no rates are given set it back to the defaults */
	if (!info->attrs[NL80211_ATTR_TX_RATES])
		goto out;

	/*
	 * The nested attribute uses enum nl80211_band as the index. This maps
	 * directly to the enum ieee80211_band values used in cfg80211.
	 */
	BUILD_BUG_ON(NL80211_MAX_SUPP_HT_RATES > IEEE80211_HT_MCS_MASK_LEN * 8);
	nla_for_each_nested(tx_rates, info->attrs[NL80211_ATTR_TX_RATES], rem) {
		enum ieee80211_band band = nla_type(tx_rates);
		int err;

		if (band < 0 || band >= IEEE80211_NUM_BANDS)
			return -EINVAL;
		sband = rdev->wiphy.bands[band];
		if (sband == NULL)
			return -EINVAL;
		err = nla_parse(tb, NL80211_TXRATE_MAX, nla_data(tx_rates),
				nla_len(tx_rates), nl80211_txattr_policy);
		if (err)
			return err;
		if (tb[NL80211_TXRATE_LEGACY]) {
			mask.control[band].legacy = rateset_to_mask(
				sband,
				nla_data(tb[NL80211_TXRATE_LEGACY]),
				nla_len(tb[NL80211_TXRATE_LEGACY]));
			if ((mask.control[band].legacy == 0) &&
			    nla_len(tb[NL80211_TXRATE_LEGACY]))
				return -EINVAL;
		}
		if (tb[NL80211_TXRATE_HT]) {
			if (!ht_rateset_to_mask(
					sband,
					nla_data(tb[NL80211_TXRATE_HT]),
					nla_len(tb[NL80211_TXRATE_HT]),
					mask.control[band].ht_mcs))
				return -EINVAL;
		}
		if (tb[NL80211_TXRATE_VHT]) {
			if (!vht_set_mcs_mask(
					sband,
					nla_data(tb[NL80211_TXRATE_VHT]),
					mask.control[band].vht_mcs))
				return -EINVAL;
		}
		if (tb[NL80211_TXRATE_GI]) {
			mask.control[band].gi =
				nla_get_u8(tb[NL80211_TXRATE_GI]);
			if (mask.control[band].gi > NL80211_TXRATE_FORCE_LGI)
				return -EINVAL;
		}

		if (mask.control[band].legacy == 0) {
			/* don't allow empty legacy rates if HT or VHT
			 * are not even supported.
			 */
			if (!(rdev->wiphy.bands[band]->ht_cap.ht_supported ||
			      rdev->wiphy.bands[band]->vht_cap.vht_supported))
				return -EINVAL;

			for (i = 0; i < IEEE80211_HT_MCS_MASK_LEN; i++)
				if (mask.control[band].ht_mcs[i])
					goto out;

			for (i = 0; i < NL80211_VHT_NSS_MAX; i++)
				if (mask.control[band].vht_mcs[i])
					goto out;

			/* legacy and mcs rates may not be both empty */
			return -EINVAL;
		}
	}

out:
	return rdev_set_bitrate_mask(rdev, dev, NULL, &mask);
}

static int nl80211_register_mgmt(struct sk_buff *skb, struct genl_info *info)
{
	struct cfg80211_registered_device *rdev = info->user_ptr[0];
	struct wireless_dev *wdev = info->user_ptr[1];
	u16 frame_type = IEEE80211_FTYPE_MGMT | IEEE80211_STYPE_ACTION;

	if (!info->attrs[NL80211_ATTR_FRAME_MATCH])
		return -EINVAL;

	if (info->attrs[NL80211_ATTR_FRAME_TYPE])
		frame_type = nla_get_u16(info->attrs[NL80211_ATTR_FRAME_TYPE]);

	switch (wdev->iftype) {
	case NL80211_IFTYPE_STATION:
	case NL80211_IFTYPE_ADHOC:
	case NL80211_IFTYPE_P2P_CLIENT:
	case NL80211_IFTYPE_AP:
	case NL80211_IFTYPE_AP_VLAN:
	case NL80211_IFTYPE_MESH_POINT:
	case NL80211_IFTYPE_P2P_GO:
	case NL80211_IFTYPE_P2P_DEVICE:
		break;
	default:
		return -EOPNOTSUPP;
	}

	/* not much point in registering if we can't reply */
	if (!rdev->ops->mgmt_tx)
		return -EOPNOTSUPP;

	return cfg80211_mlme_register_mgmt(wdev, info->snd_portid, frame_type,
			nla_data(info->attrs[NL80211_ATTR_FRAME_MATCH]),
			nla_len(info->attrs[NL80211_ATTR_FRAME_MATCH]));
}

static int nl80211_tx_mgmt(struct sk_buff *skb, struct genl_info *info)
{
	struct cfg80211_registered_device *rdev = info->user_ptr[0];
	struct wireless_dev *wdev = info->user_ptr[1];
	struct cfg80211_chan_def chandef;
	int err;
	void *hdr = NULL;
	u64 cookie;
	struct sk_buff *msg = NULL;
	struct cfg80211_mgmt_tx_params params = {
		.dont_wait_for_ack =
			info->attrs[NL80211_ATTR_DONT_WAIT_FOR_ACK],
	};

	if (!info->attrs[NL80211_ATTR_FRAME])
		return -EINVAL;

	if (!rdev->ops->mgmt_tx)
		return -EOPNOTSUPP;

	switch (wdev->iftype) {
	case NL80211_IFTYPE_P2P_DEVICE:
		if (!info->attrs[NL80211_ATTR_WIPHY_FREQ])
			return -EINVAL;
	case NL80211_IFTYPE_STATION:
	case NL80211_IFTYPE_ADHOC:
	case NL80211_IFTYPE_P2P_CLIENT:
	case NL80211_IFTYPE_AP:
	case NL80211_IFTYPE_AP_VLAN:
	case NL80211_IFTYPE_MESH_POINT:
	case NL80211_IFTYPE_P2P_GO:
		break;
	default:
		return -EOPNOTSUPP;
	}

	if (info->attrs[NL80211_ATTR_DURATION]) {
		if (!(rdev->wiphy.flags & WIPHY_FLAG_OFFCHAN_TX))
			return -EINVAL;
		params.wait = nla_get_u32(info->attrs[NL80211_ATTR_DURATION]);

		/*
		 * We should wait on the channel for at least a minimum amount
		 * of time (10ms) but no longer than the driver supports.
		 */
		if (params.wait < NL80211_MIN_REMAIN_ON_CHANNEL_TIME ||
		    params.wait > rdev->wiphy.max_remain_on_channel_duration)
			return -EINVAL;

	}

	params.offchan = info->attrs[NL80211_ATTR_OFFCHANNEL_TX_OK];

	if (params.offchan && !(rdev->wiphy.flags & WIPHY_FLAG_OFFCHAN_TX))
		return -EINVAL;

	params.no_cck = nla_get_flag(info->attrs[NL80211_ATTR_TX_NO_CCK_RATE]);

	/* get the channel if any has been specified, otherwise pass NULL to
	 * the driver. The latter will use the current one
	 */
	chandef.chan = NULL;
	if (info->attrs[NL80211_ATTR_WIPHY_FREQ]) {
		err = nl80211_parse_chandef(rdev, info, &chandef);
		if (err)
			return err;
	}

	if (!chandef.chan && params.offchan)
		return -EINVAL;

	params.buf = nla_data(info->attrs[NL80211_ATTR_FRAME]);
	params.len = nla_len(info->attrs[NL80211_ATTR_FRAME]);

	if (info->attrs[NL80211_ATTR_CSA_C_OFFSETS_TX]) {
		int len = nla_len(info->attrs[NL80211_ATTR_CSA_C_OFFSETS_TX]);
		int i;

		if (len % sizeof(u16))
			return -EINVAL;

		params.n_csa_offsets = len / sizeof(u16);
		params.csa_offsets =
			nla_data(info->attrs[NL80211_ATTR_CSA_C_OFFSETS_TX]);

		/* check that all the offsets fit the frame */
		for (i = 0; i < params.n_csa_offsets; i++) {
			if (params.csa_offsets[i] >= params.len)
				return -EINVAL;
		}
	}

	if (!params.dont_wait_for_ack) {
		msg = nlmsg_new(NLMSG_DEFAULT_SIZE, GFP_KERNEL);
		if (!msg)
			return -ENOMEM;

		hdr = nl80211hdr_put(msg, info->snd_portid, info->snd_seq, 0,
				     NL80211_CMD_FRAME);
		if (!hdr) {
			err = -ENOBUFS;
			goto free_msg;
		}
	}

	params.chan = chandef.chan;
	err = cfg80211_mlme_mgmt_tx(rdev, wdev, &params, &cookie);
	if (err)
		goto free_msg;

	if (msg) {
		if (nla_put_u64(msg, NL80211_ATTR_COOKIE, cookie))
			goto nla_put_failure;

		genlmsg_end(msg, hdr);
		return genlmsg_reply(msg, info);
	}

	return 0;

 nla_put_failure:
	err = -ENOBUFS;
 free_msg:
	nlmsg_free(msg);
	return err;
}

static int nl80211_tx_mgmt_cancel_wait(struct sk_buff *skb, struct genl_info *info)
{
	struct cfg80211_registered_device *rdev = info->user_ptr[0];
	struct wireless_dev *wdev = info->user_ptr[1];
	u64 cookie;

	if (!info->attrs[NL80211_ATTR_COOKIE])
		return -EINVAL;

	if (!rdev->ops->mgmt_tx_cancel_wait)
		return -EOPNOTSUPP;

	switch (wdev->iftype) {
	case NL80211_IFTYPE_STATION:
	case NL80211_IFTYPE_ADHOC:
	case NL80211_IFTYPE_P2P_CLIENT:
	case NL80211_IFTYPE_AP:
	case NL80211_IFTYPE_AP_VLAN:
	case NL80211_IFTYPE_P2P_GO:
	case NL80211_IFTYPE_P2P_DEVICE:
		break;
	default:
		return -EOPNOTSUPP;
	}

	cookie = nla_get_u64(info->attrs[NL80211_ATTR_COOKIE]);

	return rdev_mgmt_tx_cancel_wait(rdev, wdev, cookie);
}

static int nl80211_set_power_save(struct sk_buff *skb, struct genl_info *info)
{
	struct cfg80211_registered_device *rdev = info->user_ptr[0];
	struct wireless_dev *wdev;
	struct net_device *dev = info->user_ptr[1];
	u8 ps_state;
	bool state;
	int err;

	if (!info->attrs[NL80211_ATTR_PS_STATE])
		return -EINVAL;

	ps_state = nla_get_u32(info->attrs[NL80211_ATTR_PS_STATE]);

	if (ps_state != NL80211_PS_DISABLED && ps_state != NL80211_PS_ENABLED)
		return -EINVAL;

	wdev = dev->ieee80211_ptr;

	if (!rdev->ops->set_power_mgmt)
		return -EOPNOTSUPP;

	state = (ps_state == NL80211_PS_ENABLED) ? true : false;

	if (state == wdev->ps)
		return 0;

	err = rdev_set_power_mgmt(rdev, dev, state, wdev->ps_timeout);
	if (!err)
		wdev->ps = state;
	return err;
}

static int nl80211_get_power_save(struct sk_buff *skb, struct genl_info *info)
{
	struct cfg80211_registered_device *rdev = info->user_ptr[0];
	enum nl80211_ps_state ps_state;
	struct wireless_dev *wdev;
	struct net_device *dev = info->user_ptr[1];
	struct sk_buff *msg;
	void *hdr;
	int err;

	wdev = dev->ieee80211_ptr;

	if (!rdev->ops->set_power_mgmt)
		return -EOPNOTSUPP;

	msg = nlmsg_new(NLMSG_DEFAULT_SIZE, GFP_KERNEL);
	if (!msg)
		return -ENOMEM;

	hdr = nl80211hdr_put(msg, info->snd_portid, info->snd_seq, 0,
			     NL80211_CMD_GET_POWER_SAVE);
	if (!hdr) {
		err = -ENOBUFS;
		goto free_msg;
	}

	if (wdev->ps)
		ps_state = NL80211_PS_ENABLED;
	else
		ps_state = NL80211_PS_DISABLED;

	if (nla_put_u32(msg, NL80211_ATTR_PS_STATE, ps_state))
		goto nla_put_failure;

	genlmsg_end(msg, hdr);
	return genlmsg_reply(msg, info);

 nla_put_failure:
	err = -ENOBUFS;
 free_msg:
	nlmsg_free(msg);
	return err;
}

static const struct nla_policy
nl80211_attr_cqm_policy[NL80211_ATTR_CQM_MAX + 1] = {
	[NL80211_ATTR_CQM_RSSI_THOLD] = { .type = NLA_U32 },
	[NL80211_ATTR_CQM_RSSI_HYST] = { .type = NLA_U32 },
	[NL80211_ATTR_CQM_RSSI_THRESHOLD_EVENT] = { .type = NLA_U32 },
	[NL80211_ATTR_CQM_TXE_RATE] = { .type = NLA_U32 },
	[NL80211_ATTR_CQM_TXE_PKTS] = { .type = NLA_U32 },
	[NL80211_ATTR_CQM_TXE_INTVL] = { .type = NLA_U32 },
};

static int nl80211_set_cqm_txe(struct genl_info *info,
			       u32 rate, u32 pkts, u32 intvl)
{
	struct cfg80211_registered_device *rdev = info->user_ptr[0];
	struct net_device *dev = info->user_ptr[1];
	struct wireless_dev *wdev = dev->ieee80211_ptr;

	if (rate > 100 || intvl > NL80211_CQM_TXE_MAX_INTVL)
		return -EINVAL;

	if (!rdev->ops->set_cqm_txe_config)
		return -EOPNOTSUPP;

	if (wdev->iftype != NL80211_IFTYPE_STATION &&
	    wdev->iftype != NL80211_IFTYPE_P2P_CLIENT)
		return -EOPNOTSUPP;

	return rdev_set_cqm_txe_config(rdev, dev, rate, pkts, intvl);
}

static int nl80211_set_cqm_rssi(struct genl_info *info,
				s32 threshold, u32 hysteresis)
{
	struct cfg80211_registered_device *rdev = info->user_ptr[0];
	struct net_device *dev = info->user_ptr[1];
	struct wireless_dev *wdev = dev->ieee80211_ptr;

	if (threshold > 0)
		return -EINVAL;

	/* disabling - hysteresis should also be zero then */
	if (threshold == 0)
		hysteresis = 0;

	if (!rdev->ops->set_cqm_rssi_config)
		return -EOPNOTSUPP;

	if (wdev->iftype != NL80211_IFTYPE_STATION &&
	    wdev->iftype != NL80211_IFTYPE_P2P_CLIENT)
		return -EOPNOTSUPP;

	return rdev_set_cqm_rssi_config(rdev, dev, threshold, hysteresis);
}

static int nl80211_set_cqm(struct sk_buff *skb, struct genl_info *info)
{
	struct nlattr *attrs[NL80211_ATTR_CQM_MAX + 1];
	struct nlattr *cqm;
	int err;

	cqm = info->attrs[NL80211_ATTR_CQM];
	if (!cqm)
		return -EINVAL;

	err = nla_parse_nested(attrs, NL80211_ATTR_CQM_MAX, cqm,
			       nl80211_attr_cqm_policy);
	if (err)
		return err;

	if (attrs[NL80211_ATTR_CQM_RSSI_THOLD] &&
	    attrs[NL80211_ATTR_CQM_RSSI_HYST]) {
		s32 threshold = nla_get_s32(attrs[NL80211_ATTR_CQM_RSSI_THOLD]);
		u32 hysteresis = nla_get_u32(attrs[NL80211_ATTR_CQM_RSSI_HYST]);

		return nl80211_set_cqm_rssi(info, threshold, hysteresis);
	}

	if (attrs[NL80211_ATTR_CQM_TXE_RATE] &&
	    attrs[NL80211_ATTR_CQM_TXE_PKTS] &&
	    attrs[NL80211_ATTR_CQM_TXE_INTVL]) {
		u32 rate = nla_get_u32(attrs[NL80211_ATTR_CQM_TXE_RATE]);
		u32 pkts = nla_get_u32(attrs[NL80211_ATTR_CQM_TXE_PKTS]);
		u32 intvl = nla_get_u32(attrs[NL80211_ATTR_CQM_TXE_INTVL]);

		return nl80211_set_cqm_txe(info, rate, pkts, intvl);
	}

	return -EINVAL;
}

static int nl80211_join_mesh(struct sk_buff *skb, struct genl_info *info)
{
	struct cfg80211_registered_device *rdev = info->user_ptr[0];
	struct net_device *dev = info->user_ptr[1];
	struct mesh_config cfg;
	struct mesh_setup setup;
	int err;

	/* start with default */
	memcpy(&cfg, &default_mesh_config, sizeof(cfg));
	memcpy(&setup, &default_mesh_setup, sizeof(setup));

	if (info->attrs[NL80211_ATTR_MESH_CONFIG]) {
		/* and parse parameters if given */
		err = nl80211_parse_mesh_config(info, &cfg, NULL);
		if (err)
			return err;
	}

	if (!info->attrs[NL80211_ATTR_MESH_ID] ||
	    !nla_len(info->attrs[NL80211_ATTR_MESH_ID]))
		return -EINVAL;

	setup.mesh_id = nla_data(info->attrs[NL80211_ATTR_MESH_ID]);
	setup.mesh_id_len = nla_len(info->attrs[NL80211_ATTR_MESH_ID]);

	if (info->attrs[NL80211_ATTR_MCAST_RATE] &&
	    !nl80211_parse_mcast_rate(rdev, setup.mcast_rate,
			    nla_get_u32(info->attrs[NL80211_ATTR_MCAST_RATE])))
			return -EINVAL;

	if (info->attrs[NL80211_ATTR_BEACON_INTERVAL]) {
		setup.beacon_interval =
			nla_get_u32(info->attrs[NL80211_ATTR_BEACON_INTERVAL]);
		if (setup.beacon_interval < 10 ||
		    setup.beacon_interval > 10000)
			return -EINVAL;
	}

	if (info->attrs[NL80211_ATTR_DTIM_PERIOD]) {
		setup.dtim_period =
			nla_get_u32(info->attrs[NL80211_ATTR_DTIM_PERIOD]);
		if (setup.dtim_period < 1 || setup.dtim_period > 100)
			return -EINVAL;
	}

	if (info->attrs[NL80211_ATTR_MESH_SETUP]) {
		/* parse additional setup parameters if given */
		err = nl80211_parse_mesh_setup(info, &setup);
		if (err)
			return err;
	}

	if (setup.user_mpm)
		cfg.auto_open_plinks = false;

	if (info->attrs[NL80211_ATTR_WIPHY_FREQ]) {
		err = nl80211_parse_chandef(rdev, info, &setup.chandef);
		if (err)
			return err;
	} else {
		/* cfg80211_join_mesh() will sort it out */
		setup.chandef.chan = NULL;
	}

	if (info->attrs[NL80211_ATTR_BSS_BASIC_RATES]) {
		u8 *rates = nla_data(info->attrs[NL80211_ATTR_BSS_BASIC_RATES]);
		int n_rates =
			nla_len(info->attrs[NL80211_ATTR_BSS_BASIC_RATES]);
		struct ieee80211_supported_band *sband;

		if (!setup.chandef.chan)
			return -EINVAL;

		sband = rdev->wiphy.bands[setup.chandef.chan->band];

		err = ieee80211_get_ratemask(sband, rates, n_rates,
					     &setup.basic_rates);
		if (err)
			return err;
	}

	return cfg80211_join_mesh(rdev, dev, &setup, &cfg);
}

static int nl80211_leave_mesh(struct sk_buff *skb, struct genl_info *info)
{
	struct cfg80211_registered_device *rdev = info->user_ptr[0];
	struct net_device *dev = info->user_ptr[1];

	return cfg80211_leave_mesh(rdev, dev);
}

#ifdef CONFIG_PM
static int nl80211_send_wowlan_patterns(struct sk_buff *msg,
					struct cfg80211_registered_device *rdev)
{
	struct cfg80211_wowlan *wowlan = rdev->wiphy.wowlan_config;
	struct nlattr *nl_pats, *nl_pat;
	int i, pat_len;

	if (!wowlan->n_patterns)
		return 0;

	nl_pats = nla_nest_start(msg, NL80211_WOWLAN_TRIG_PKT_PATTERN);
	if (!nl_pats)
		return -ENOBUFS;

	for (i = 0; i < wowlan->n_patterns; i++) {
		nl_pat = nla_nest_start(msg, i + 1);
		if (!nl_pat)
			return -ENOBUFS;
		pat_len = wowlan->patterns[i].pattern_len;
		if (nla_put(msg, NL80211_PKTPAT_MASK, DIV_ROUND_UP(pat_len, 8),
			    wowlan->patterns[i].mask) ||
		    nla_put(msg, NL80211_PKTPAT_PATTERN, pat_len,
			    wowlan->patterns[i].pattern) ||
		    nla_put_u32(msg, NL80211_PKTPAT_OFFSET,
				wowlan->patterns[i].pkt_offset))
			return -ENOBUFS;
		nla_nest_end(msg, nl_pat);
	}
	nla_nest_end(msg, nl_pats);

	return 0;
}

static int nl80211_send_wowlan_tcp(struct sk_buff *msg,
				   struct cfg80211_wowlan_tcp *tcp)
{
	struct nlattr *nl_tcp;

	if (!tcp)
		return 0;

	nl_tcp = nla_nest_start(msg, NL80211_WOWLAN_TRIG_TCP_CONNECTION);
	if (!nl_tcp)
		return -ENOBUFS;

	if (nla_put_be32(msg, NL80211_WOWLAN_TCP_SRC_IPV4, tcp->src) ||
	    nla_put_be32(msg, NL80211_WOWLAN_TCP_DST_IPV4, tcp->dst) ||
	    nla_put(msg, NL80211_WOWLAN_TCP_DST_MAC, ETH_ALEN, tcp->dst_mac) ||
	    nla_put_u16(msg, NL80211_WOWLAN_TCP_SRC_PORT, tcp->src_port) ||
	    nla_put_u16(msg, NL80211_WOWLAN_TCP_DST_PORT, tcp->dst_port) ||
	    nla_put(msg, NL80211_WOWLAN_TCP_DATA_PAYLOAD,
		    tcp->payload_len, tcp->payload) ||
	    nla_put_u32(msg, NL80211_WOWLAN_TCP_DATA_INTERVAL,
			tcp->data_interval) ||
	    nla_put(msg, NL80211_WOWLAN_TCP_WAKE_PAYLOAD,
		    tcp->wake_len, tcp->wake_data) ||
	    nla_put(msg, NL80211_WOWLAN_TCP_WAKE_MASK,
		    DIV_ROUND_UP(tcp->wake_len, 8), tcp->wake_mask))
		return -ENOBUFS;

	if (tcp->payload_seq.len &&
	    nla_put(msg, NL80211_WOWLAN_TCP_DATA_PAYLOAD_SEQ,
		    sizeof(tcp->payload_seq), &tcp->payload_seq))
		return -ENOBUFS;

	if (tcp->payload_tok.len &&
	    nla_put(msg, NL80211_WOWLAN_TCP_DATA_PAYLOAD_TOKEN,
		    sizeof(tcp->payload_tok) + tcp->tokens_size,
		    &tcp->payload_tok))
		return -ENOBUFS;

	nla_nest_end(msg, nl_tcp);

	return 0;
}

static int nl80211_get_wowlan(struct sk_buff *skb, struct genl_info *info)
{
	struct cfg80211_registered_device *rdev = info->user_ptr[0];
	struct sk_buff *msg;
	void *hdr;
	u32 size = NLMSG_DEFAULT_SIZE;

	if (!rdev->wiphy.wowlan)
		return -EOPNOTSUPP;

	if (rdev->wiphy.wowlan_config && rdev->wiphy.wowlan_config->tcp) {
		/* adjust size to have room for all the data */
		size += rdev->wiphy.wowlan_config->tcp->tokens_size +
			rdev->wiphy.wowlan_config->tcp->payload_len +
			rdev->wiphy.wowlan_config->tcp->wake_len +
			rdev->wiphy.wowlan_config->tcp->wake_len / 8;
	}

	msg = nlmsg_new(size, GFP_KERNEL);
	if (!msg)
		return -ENOMEM;

	hdr = nl80211hdr_put(msg, info->snd_portid, info->snd_seq, 0,
			     NL80211_CMD_GET_WOWLAN);
	if (!hdr)
		goto nla_put_failure;

	if (rdev->wiphy.wowlan_config) {
		struct nlattr *nl_wowlan;

		nl_wowlan = nla_nest_start(msg, NL80211_ATTR_WOWLAN_TRIGGERS);
		if (!nl_wowlan)
			goto nla_put_failure;

		if ((rdev->wiphy.wowlan_config->any &&
		     nla_put_flag(msg, NL80211_WOWLAN_TRIG_ANY)) ||
		    (rdev->wiphy.wowlan_config->disconnect &&
		     nla_put_flag(msg, NL80211_WOWLAN_TRIG_DISCONNECT)) ||
		    (rdev->wiphy.wowlan_config->magic_pkt &&
		     nla_put_flag(msg, NL80211_WOWLAN_TRIG_MAGIC_PKT)) ||
		    (rdev->wiphy.wowlan_config->gtk_rekey_failure &&
		     nla_put_flag(msg, NL80211_WOWLAN_TRIG_GTK_REKEY_FAILURE)) ||
		    (rdev->wiphy.wowlan_config->eap_identity_req &&
		     nla_put_flag(msg, NL80211_WOWLAN_TRIG_EAP_IDENT_REQUEST)) ||
		    (rdev->wiphy.wowlan_config->four_way_handshake &&
		     nla_put_flag(msg, NL80211_WOWLAN_TRIG_4WAY_HANDSHAKE)) ||
		    (rdev->wiphy.wowlan_config->rfkill_release &&
		     nla_put_flag(msg, NL80211_WOWLAN_TRIG_RFKILL_RELEASE)))
			goto nla_put_failure;

		if (nl80211_send_wowlan_patterns(msg, rdev))
			goto nla_put_failure;

		if (nl80211_send_wowlan_tcp(msg,
					    rdev->wiphy.wowlan_config->tcp))
			goto nla_put_failure;

		nla_nest_end(msg, nl_wowlan);
	}

	genlmsg_end(msg, hdr);
	return genlmsg_reply(msg, info);

nla_put_failure:
	nlmsg_free(msg);
	return -ENOBUFS;
}

static int nl80211_parse_wowlan_tcp(struct cfg80211_registered_device *rdev,
				    struct nlattr *attr,
				    struct cfg80211_wowlan *trig)
{
	struct nlattr *tb[NUM_NL80211_WOWLAN_TCP];
	struct cfg80211_wowlan_tcp *cfg;
	struct nl80211_wowlan_tcp_data_token *tok = NULL;
	struct nl80211_wowlan_tcp_data_seq *seq = NULL;
	u32 size;
	u32 data_size, wake_size, tokens_size = 0, wake_mask_size;
	int err, port;

	if (!rdev->wiphy.wowlan->tcp)
		return -EINVAL;

	err = nla_parse(tb, MAX_NL80211_WOWLAN_TCP,
			nla_data(attr), nla_len(attr),
			nl80211_wowlan_tcp_policy);
	if (err)
		return err;

	if (!tb[NL80211_WOWLAN_TCP_SRC_IPV4] ||
	    !tb[NL80211_WOWLAN_TCP_DST_IPV4] ||
	    !tb[NL80211_WOWLAN_TCP_DST_MAC] ||
	    !tb[NL80211_WOWLAN_TCP_DST_PORT] ||
	    !tb[NL80211_WOWLAN_TCP_DATA_PAYLOAD] ||
	    !tb[NL80211_WOWLAN_TCP_DATA_INTERVAL] ||
	    !tb[NL80211_WOWLAN_TCP_WAKE_PAYLOAD] ||
	    !tb[NL80211_WOWLAN_TCP_WAKE_MASK])
		return -EINVAL;

	data_size = nla_len(tb[NL80211_WOWLAN_TCP_DATA_PAYLOAD]);
	if (data_size > rdev->wiphy.wowlan->tcp->data_payload_max)
		return -EINVAL;

	if (nla_get_u32(tb[NL80211_WOWLAN_TCP_DATA_INTERVAL]) >
			rdev->wiphy.wowlan->tcp->data_interval_max ||
	    nla_get_u32(tb[NL80211_WOWLAN_TCP_DATA_INTERVAL]) == 0)
		return -EINVAL;

	wake_size = nla_len(tb[NL80211_WOWLAN_TCP_WAKE_PAYLOAD]);
	if (wake_size > rdev->wiphy.wowlan->tcp->wake_payload_max)
		return -EINVAL;

	wake_mask_size = nla_len(tb[NL80211_WOWLAN_TCP_WAKE_MASK]);
	if (wake_mask_size != DIV_ROUND_UP(wake_size, 8))
		return -EINVAL;

	if (tb[NL80211_WOWLAN_TCP_DATA_PAYLOAD_TOKEN]) {
		u32 tokln = nla_len(tb[NL80211_WOWLAN_TCP_DATA_PAYLOAD_TOKEN]);

		tok = nla_data(tb[NL80211_WOWLAN_TCP_DATA_PAYLOAD_TOKEN]);
		tokens_size = tokln - sizeof(*tok);

		if (!tok->len || tokens_size % tok->len)
			return -EINVAL;
		if (!rdev->wiphy.wowlan->tcp->tok)
			return -EINVAL;
		if (tok->len > rdev->wiphy.wowlan->tcp->tok->max_len)
			return -EINVAL;
		if (tok->len < rdev->wiphy.wowlan->tcp->tok->min_len)
			return -EINVAL;
		if (tokens_size > rdev->wiphy.wowlan->tcp->tok->bufsize)
			return -EINVAL;
		if (tok->offset + tok->len > data_size)
			return -EINVAL;
	}

	if (tb[NL80211_WOWLAN_TCP_DATA_PAYLOAD_SEQ]) {
		seq = nla_data(tb[NL80211_WOWLAN_TCP_DATA_PAYLOAD_SEQ]);
		if (!rdev->wiphy.wowlan->tcp->seq)
			return -EINVAL;
		if (seq->len == 0 || seq->len > 4)
			return -EINVAL;
		if (seq->len + seq->offset > data_size)
			return -EINVAL;
	}

	size = sizeof(*cfg);
	size += data_size;
	size += wake_size + wake_mask_size;
	size += tokens_size;

	cfg = kzalloc(size, GFP_KERNEL);
	if (!cfg)
		return -ENOMEM;
	cfg->src = nla_get_be32(tb[NL80211_WOWLAN_TCP_SRC_IPV4]);
	cfg->dst = nla_get_be32(tb[NL80211_WOWLAN_TCP_DST_IPV4]);
	memcpy(cfg->dst_mac, nla_data(tb[NL80211_WOWLAN_TCP_DST_MAC]),
	       ETH_ALEN);
	if (tb[NL80211_WOWLAN_TCP_SRC_PORT])
		port = nla_get_u16(tb[NL80211_WOWLAN_TCP_SRC_PORT]);
	else
		port = 0;
#ifdef CONFIG_INET
	/* allocate a socket and port for it and use it */
	err = __sock_create(wiphy_net(&rdev->wiphy), PF_INET, SOCK_STREAM,
			    IPPROTO_TCP, &cfg->sock, 1);
	if (err) {
		kfree(cfg);
		return err;
	}
	if (inet_csk_get_port(cfg->sock->sk, port)) {
		sock_release(cfg->sock);
		kfree(cfg);
		return -EADDRINUSE;
	}
	cfg->src_port = inet_sk(cfg->sock->sk)->inet_num;
#else
	if (!port) {
		kfree(cfg);
		return -EINVAL;
	}
	cfg->src_port = port;
#endif

	cfg->dst_port = nla_get_u16(tb[NL80211_WOWLAN_TCP_DST_PORT]);
	cfg->payload_len = data_size;
	cfg->payload = (u8 *)cfg + sizeof(*cfg) + tokens_size;
	memcpy((void *)cfg->payload,
	       nla_data(tb[NL80211_WOWLAN_TCP_DATA_PAYLOAD]),
	       data_size);
	if (seq)
		cfg->payload_seq = *seq;
	cfg->data_interval = nla_get_u32(tb[NL80211_WOWLAN_TCP_DATA_INTERVAL]);
	cfg->wake_len = wake_size;
	cfg->wake_data = (u8 *)cfg + sizeof(*cfg) + tokens_size + data_size;
	memcpy((void *)cfg->wake_data,
	       nla_data(tb[NL80211_WOWLAN_TCP_WAKE_PAYLOAD]),
	       wake_size);
	cfg->wake_mask = (u8 *)cfg + sizeof(*cfg) + tokens_size +
			 data_size + wake_size;
	memcpy((void *)cfg->wake_mask,
	       nla_data(tb[NL80211_WOWLAN_TCP_WAKE_MASK]),
	       wake_mask_size);
	if (tok) {
		cfg->tokens_size = tokens_size;
		memcpy(&cfg->payload_tok, tok, sizeof(*tok) + tokens_size);
	}

	trig->tcp = cfg;

	return 0;
}

static int nl80211_set_wowlan(struct sk_buff *skb, struct genl_info *info)
{
	struct cfg80211_registered_device *rdev = info->user_ptr[0];
	struct nlattr *tb[NUM_NL80211_WOWLAN_TRIG];
	struct cfg80211_wowlan new_triggers = {};
	struct cfg80211_wowlan *ntrig;
	const struct wiphy_wowlan_support *wowlan = rdev->wiphy.wowlan;
	int err, i;
	bool prev_enabled = rdev->wiphy.wowlan_config;

	if (!wowlan)
		return -EOPNOTSUPP;

	if (!info->attrs[NL80211_ATTR_WOWLAN_TRIGGERS]) {
		cfg80211_rdev_free_wowlan(rdev);
		rdev->wiphy.wowlan_config = NULL;
		goto set_wakeup;
	}

	err = nla_parse(tb, MAX_NL80211_WOWLAN_TRIG,
			nla_data(info->attrs[NL80211_ATTR_WOWLAN_TRIGGERS]),
			nla_len(info->attrs[NL80211_ATTR_WOWLAN_TRIGGERS]),
			nl80211_wowlan_policy);
	if (err)
		return err;

	if (tb[NL80211_WOWLAN_TRIG_ANY]) {
		if (!(wowlan->flags & WIPHY_WOWLAN_ANY))
			return -EINVAL;
		new_triggers.any = true;
	}

	if (tb[NL80211_WOWLAN_TRIG_DISCONNECT]) {
		if (!(wowlan->flags & WIPHY_WOWLAN_DISCONNECT))
			return -EINVAL;
		new_triggers.disconnect = true;
	}

	if (tb[NL80211_WOWLAN_TRIG_MAGIC_PKT]) {
		if (!(wowlan->flags & WIPHY_WOWLAN_MAGIC_PKT))
			return -EINVAL;
		new_triggers.magic_pkt = true;
	}

	if (tb[NL80211_WOWLAN_TRIG_GTK_REKEY_SUPPORTED])
		return -EINVAL;

	if (tb[NL80211_WOWLAN_TRIG_GTK_REKEY_FAILURE]) {
		if (!(wowlan->flags & WIPHY_WOWLAN_GTK_REKEY_FAILURE))
			return -EINVAL;
		new_triggers.gtk_rekey_failure = true;
	}

	if (tb[NL80211_WOWLAN_TRIG_EAP_IDENT_REQUEST]) {
		if (!(wowlan->flags & WIPHY_WOWLAN_EAP_IDENTITY_REQ))
			return -EINVAL;
		new_triggers.eap_identity_req = true;
	}

	if (tb[NL80211_WOWLAN_TRIG_4WAY_HANDSHAKE]) {
		if (!(wowlan->flags & WIPHY_WOWLAN_4WAY_HANDSHAKE))
			return -EINVAL;
		new_triggers.four_way_handshake = true;
	}

	if (tb[NL80211_WOWLAN_TRIG_RFKILL_RELEASE]) {
		if (!(wowlan->flags & WIPHY_WOWLAN_RFKILL_RELEASE))
			return -EINVAL;
		new_triggers.rfkill_release = true;
	}

	if (tb[NL80211_WOWLAN_TRIG_PKT_PATTERN]) {
		struct nlattr *pat;
		int n_patterns = 0;
		int rem, pat_len, mask_len, pkt_offset;
		struct nlattr *pat_tb[NUM_NL80211_PKTPAT];

		nla_for_each_nested(pat, tb[NL80211_WOWLAN_TRIG_PKT_PATTERN],
				    rem)
			n_patterns++;
		if (n_patterns > wowlan->n_patterns)
			return -EINVAL;

		new_triggers.patterns = kcalloc(n_patterns,
						sizeof(new_triggers.patterns[0]),
						GFP_KERNEL);
		if (!new_triggers.patterns)
			return -ENOMEM;

		new_triggers.n_patterns = n_patterns;
		i = 0;

		nla_for_each_nested(pat, tb[NL80211_WOWLAN_TRIG_PKT_PATTERN],
				    rem) {
			u8 *mask_pat;

			nla_parse(pat_tb, MAX_NL80211_PKTPAT, nla_data(pat),
				  nla_len(pat), NULL);
			err = -EINVAL;
			if (!pat_tb[NL80211_PKTPAT_MASK] ||
			    !pat_tb[NL80211_PKTPAT_PATTERN])
				goto error;
			pat_len = nla_len(pat_tb[NL80211_PKTPAT_PATTERN]);
			mask_len = DIV_ROUND_UP(pat_len, 8);
			if (nla_len(pat_tb[NL80211_PKTPAT_MASK]) != mask_len)
				goto error;
			if (pat_len > wowlan->pattern_max_len ||
			    pat_len < wowlan->pattern_min_len)
				goto error;

			if (!pat_tb[NL80211_PKTPAT_OFFSET])
				pkt_offset = 0;
			else
				pkt_offset = nla_get_u32(
					pat_tb[NL80211_PKTPAT_OFFSET]);
			if (pkt_offset > wowlan->max_pkt_offset)
				goto error;
			new_triggers.patterns[i].pkt_offset = pkt_offset;

			mask_pat = kmalloc(mask_len + pat_len, GFP_KERNEL);
			if (!mask_pat) {
				err = -ENOMEM;
				goto error;
			}
			new_triggers.patterns[i].mask = mask_pat;
			memcpy(mask_pat, nla_data(pat_tb[NL80211_PKTPAT_MASK]),
			       mask_len);
			mask_pat += mask_len;
			new_triggers.patterns[i].pattern = mask_pat;
			new_triggers.patterns[i].pattern_len = pat_len;
			memcpy(mask_pat,
			       nla_data(pat_tb[NL80211_PKTPAT_PATTERN]),
			       pat_len);
			i++;
		}
	}

	if (tb[NL80211_WOWLAN_TRIG_TCP_CONNECTION]) {
		err = nl80211_parse_wowlan_tcp(
			rdev, tb[NL80211_WOWLAN_TRIG_TCP_CONNECTION],
			&new_triggers);
		if (err)
			goto error;
	}

	ntrig = kmemdup(&new_triggers, sizeof(new_triggers), GFP_KERNEL);
	if (!ntrig) {
		err = -ENOMEM;
		goto error;
	}
	cfg80211_rdev_free_wowlan(rdev);
	rdev->wiphy.wowlan_config = ntrig;

 set_wakeup:
	if (rdev->ops->set_wakeup &&
	    prev_enabled != !!rdev->wiphy.wowlan_config)
		rdev_set_wakeup(rdev, rdev->wiphy.wowlan_config);

	return 0;
 error:
	for (i = 0; i < new_triggers.n_patterns; i++)
		kfree(new_triggers.patterns[i].mask);
	kfree(new_triggers.patterns);
	if (new_triggers.tcp && new_triggers.tcp->sock)
		sock_release(new_triggers.tcp->sock);
	kfree(new_triggers.tcp);
	return err;
}
#endif

static int nl80211_send_coalesce_rules(struct sk_buff *msg,
				       struct cfg80211_registered_device *rdev)
{
	struct nlattr *nl_pats, *nl_pat, *nl_rule, *nl_rules;
	int i, j, pat_len;
	struct cfg80211_coalesce_rules *rule;

	if (!rdev->coalesce->n_rules)
		return 0;

	nl_rules = nla_nest_start(msg, NL80211_ATTR_COALESCE_RULE);
	if (!nl_rules)
		return -ENOBUFS;

	for (i = 0; i < rdev->coalesce->n_rules; i++) {
		nl_rule = nla_nest_start(msg, i + 1);
		if (!nl_rule)
			return -ENOBUFS;

		rule = &rdev->coalesce->rules[i];
		if (nla_put_u32(msg, NL80211_ATTR_COALESCE_RULE_DELAY,
				rule->delay))
			return -ENOBUFS;

		if (nla_put_u32(msg, NL80211_ATTR_COALESCE_RULE_CONDITION,
				rule->condition))
			return -ENOBUFS;

		nl_pats = nla_nest_start(msg,
				NL80211_ATTR_COALESCE_RULE_PKT_PATTERN);
		if (!nl_pats)
			return -ENOBUFS;

		for (j = 0; j < rule->n_patterns; j++) {
			nl_pat = nla_nest_start(msg, j + 1);
			if (!nl_pat)
				return -ENOBUFS;
			pat_len = rule->patterns[j].pattern_len;
			if (nla_put(msg, NL80211_PKTPAT_MASK,
				    DIV_ROUND_UP(pat_len, 8),
				    rule->patterns[j].mask) ||
			    nla_put(msg, NL80211_PKTPAT_PATTERN, pat_len,
				    rule->patterns[j].pattern) ||
			    nla_put_u32(msg, NL80211_PKTPAT_OFFSET,
					rule->patterns[j].pkt_offset))
				return -ENOBUFS;
			nla_nest_end(msg, nl_pat);
		}
		nla_nest_end(msg, nl_pats);
		nla_nest_end(msg, nl_rule);
	}
	nla_nest_end(msg, nl_rules);

	return 0;
}

static int nl80211_get_coalesce(struct sk_buff *skb, struct genl_info *info)
{
	struct cfg80211_registered_device *rdev = info->user_ptr[0];
	struct sk_buff *msg;
	void *hdr;

	if (!rdev->wiphy.coalesce)
		return -EOPNOTSUPP;

	msg = nlmsg_new(NLMSG_DEFAULT_SIZE, GFP_KERNEL);
	if (!msg)
		return -ENOMEM;

	hdr = nl80211hdr_put(msg, info->snd_portid, info->snd_seq, 0,
			     NL80211_CMD_GET_COALESCE);
	if (!hdr)
		goto nla_put_failure;

	if (rdev->coalesce && nl80211_send_coalesce_rules(msg, rdev))
		goto nla_put_failure;

	genlmsg_end(msg, hdr);
	return genlmsg_reply(msg, info);

nla_put_failure:
	nlmsg_free(msg);
	return -ENOBUFS;
}

void cfg80211_rdev_free_coalesce(struct cfg80211_registered_device *rdev)
{
	struct cfg80211_coalesce *coalesce = rdev->coalesce;
	int i, j;
	struct cfg80211_coalesce_rules *rule;

	if (!coalesce)
		return;

	for (i = 0; i < coalesce->n_rules; i++) {
		rule = &coalesce->rules[i];
		for (j = 0; j < rule->n_patterns; j++)
			kfree(rule->patterns[j].mask);
		kfree(rule->patterns);
	}
	kfree(coalesce->rules);
	kfree(coalesce);
	rdev->coalesce = NULL;
}

static int nl80211_parse_coalesce_rule(struct cfg80211_registered_device *rdev,
				       struct nlattr *rule,
				       struct cfg80211_coalesce_rules *new_rule)
{
	int err, i;
	const struct wiphy_coalesce_support *coalesce = rdev->wiphy.coalesce;
	struct nlattr *tb[NUM_NL80211_ATTR_COALESCE_RULE], *pat;
	int rem, pat_len, mask_len, pkt_offset, n_patterns = 0;
	struct nlattr *pat_tb[NUM_NL80211_PKTPAT];

	err = nla_parse(tb, NL80211_ATTR_COALESCE_RULE_MAX, nla_data(rule),
			nla_len(rule), nl80211_coalesce_policy);
	if (err)
		return err;

	if (tb[NL80211_ATTR_COALESCE_RULE_DELAY])
		new_rule->delay =
			nla_get_u32(tb[NL80211_ATTR_COALESCE_RULE_DELAY]);
	if (new_rule->delay > coalesce->max_delay)
		return -EINVAL;

	if (tb[NL80211_ATTR_COALESCE_RULE_CONDITION])
		new_rule->condition =
			nla_get_u32(tb[NL80211_ATTR_COALESCE_RULE_CONDITION]);
	if (new_rule->condition != NL80211_COALESCE_CONDITION_MATCH &&
	    new_rule->condition != NL80211_COALESCE_CONDITION_NO_MATCH)
		return -EINVAL;

	if (!tb[NL80211_ATTR_COALESCE_RULE_PKT_PATTERN])
		return -EINVAL;

	nla_for_each_nested(pat, tb[NL80211_ATTR_COALESCE_RULE_PKT_PATTERN],
			    rem)
		n_patterns++;
	if (n_patterns > coalesce->n_patterns)
		return -EINVAL;

	new_rule->patterns = kcalloc(n_patterns, sizeof(new_rule->patterns[0]),
				     GFP_KERNEL);
	if (!new_rule->patterns)
		return -ENOMEM;

	new_rule->n_patterns = n_patterns;
	i = 0;

	nla_for_each_nested(pat, tb[NL80211_ATTR_COALESCE_RULE_PKT_PATTERN],
			    rem) {
		u8 *mask_pat;

		nla_parse(pat_tb, MAX_NL80211_PKTPAT, nla_data(pat),
			  nla_len(pat), NULL);
		if (!pat_tb[NL80211_PKTPAT_MASK] ||
		    !pat_tb[NL80211_PKTPAT_PATTERN])
			return -EINVAL;
		pat_len = nla_len(pat_tb[NL80211_PKTPAT_PATTERN]);
		mask_len = DIV_ROUND_UP(pat_len, 8);
		if (nla_len(pat_tb[NL80211_PKTPAT_MASK]) != mask_len)
			return -EINVAL;
		if (pat_len > coalesce->pattern_max_len ||
		    pat_len < coalesce->pattern_min_len)
			return -EINVAL;

		if (!pat_tb[NL80211_PKTPAT_OFFSET])
			pkt_offset = 0;
		else
			pkt_offset = nla_get_u32(pat_tb[NL80211_PKTPAT_OFFSET]);
		if (pkt_offset > coalesce->max_pkt_offset)
			return -EINVAL;
		new_rule->patterns[i].pkt_offset = pkt_offset;

		mask_pat = kmalloc(mask_len + pat_len, GFP_KERNEL);
		if (!mask_pat)
			return -ENOMEM;

		new_rule->patterns[i].mask = mask_pat;
		memcpy(mask_pat, nla_data(pat_tb[NL80211_PKTPAT_MASK]),
		       mask_len);

		mask_pat += mask_len;
		new_rule->patterns[i].pattern = mask_pat;
		new_rule->patterns[i].pattern_len = pat_len;
		memcpy(mask_pat, nla_data(pat_tb[NL80211_PKTPAT_PATTERN]),
		       pat_len);
		i++;
	}

	return 0;
}

static int nl80211_set_coalesce(struct sk_buff *skb, struct genl_info *info)
{
	struct cfg80211_registered_device *rdev = info->user_ptr[0];
	const struct wiphy_coalesce_support *coalesce = rdev->wiphy.coalesce;
	struct cfg80211_coalesce new_coalesce = {};
	struct cfg80211_coalesce *n_coalesce;
	int err, rem_rule, n_rules = 0, i, j;
	struct nlattr *rule;
	struct cfg80211_coalesce_rules *tmp_rule;

	if (!rdev->wiphy.coalesce || !rdev->ops->set_coalesce)
		return -EOPNOTSUPP;

	if (!info->attrs[NL80211_ATTR_COALESCE_RULE]) {
		cfg80211_rdev_free_coalesce(rdev);
		rdev->ops->set_coalesce(&rdev->wiphy, NULL);
		return 0;
	}

	nla_for_each_nested(rule, info->attrs[NL80211_ATTR_COALESCE_RULE],
			    rem_rule)
		n_rules++;
	if (n_rules > coalesce->n_rules)
		return -EINVAL;

	new_coalesce.rules = kcalloc(n_rules, sizeof(new_coalesce.rules[0]),
				     GFP_KERNEL);
	if (!new_coalesce.rules)
		return -ENOMEM;

	new_coalesce.n_rules = n_rules;
	i = 0;

	nla_for_each_nested(rule, info->attrs[NL80211_ATTR_COALESCE_RULE],
			    rem_rule) {
		err = nl80211_parse_coalesce_rule(rdev, rule,
						  &new_coalesce.rules[i]);
		if (err)
			goto error;

		i++;
	}

	err = rdev->ops->set_coalesce(&rdev->wiphy, &new_coalesce);
	if (err)
		goto error;

	n_coalesce = kmemdup(&new_coalesce, sizeof(new_coalesce), GFP_KERNEL);
	if (!n_coalesce) {
		err = -ENOMEM;
		goto error;
	}
	cfg80211_rdev_free_coalesce(rdev);
	rdev->coalesce = n_coalesce;

	return 0;
error:
	for (i = 0; i < new_coalesce.n_rules; i++) {
		tmp_rule = &new_coalesce.rules[i];
		for (j = 0; j < tmp_rule->n_patterns; j++)
			kfree(tmp_rule->patterns[j].mask);
		kfree(tmp_rule->patterns);
	}
	kfree(new_coalesce.rules);

	return err;
}

static int nl80211_set_rekey_data(struct sk_buff *skb, struct genl_info *info)
{
	struct cfg80211_registered_device *rdev = info->user_ptr[0];
	struct net_device *dev = info->user_ptr[1];
	struct wireless_dev *wdev = dev->ieee80211_ptr;
	struct nlattr *tb[NUM_NL80211_REKEY_DATA];
	struct cfg80211_gtk_rekey_data rekey_data;
	int err;

	if (!info->attrs[NL80211_ATTR_REKEY_DATA])
		return -EINVAL;

	err = nla_parse(tb, MAX_NL80211_REKEY_DATA,
			nla_data(info->attrs[NL80211_ATTR_REKEY_DATA]),
			nla_len(info->attrs[NL80211_ATTR_REKEY_DATA]),
			nl80211_rekey_policy);
	if (err)
		return err;

	if (nla_len(tb[NL80211_REKEY_DATA_REPLAY_CTR]) != NL80211_REPLAY_CTR_LEN)
		return -ERANGE;
	if (nla_len(tb[NL80211_REKEY_DATA_KEK]) != NL80211_KEK_LEN)
		return -ERANGE;
	if (nla_len(tb[NL80211_REKEY_DATA_KCK]) != NL80211_KCK_LEN)
		return -ERANGE;

	memcpy(rekey_data.kek, nla_data(tb[NL80211_REKEY_DATA_KEK]),
	       NL80211_KEK_LEN);
	memcpy(rekey_data.kck, nla_data(tb[NL80211_REKEY_DATA_KCK]),
	       NL80211_KCK_LEN);
	memcpy(rekey_data.replay_ctr,
	       nla_data(tb[NL80211_REKEY_DATA_REPLAY_CTR]),
	       NL80211_REPLAY_CTR_LEN);

	wdev_lock(wdev);
	if (!wdev->current_bss) {
		err = -ENOTCONN;
		goto out;
	}

	if (!rdev->ops->set_rekey_data) {
		err = -EOPNOTSUPP;
		goto out;
	}

	err = rdev_set_rekey_data(rdev, dev, &rekey_data);
 out:
	wdev_unlock(wdev);
	return err;
}

static int nl80211_register_unexpected_frame(struct sk_buff *skb,
					     struct genl_info *info)
{
	struct net_device *dev = info->user_ptr[1];
	struct wireless_dev *wdev = dev->ieee80211_ptr;

	if (wdev->iftype != NL80211_IFTYPE_AP &&
	    wdev->iftype != NL80211_IFTYPE_P2P_GO)
		return -EINVAL;

	if (wdev->ap_unexpected_nlportid)
		return -EBUSY;

	wdev->ap_unexpected_nlportid = info->snd_portid;
	return 0;
}

static int nl80211_probe_client(struct sk_buff *skb,
				struct genl_info *info)
{
	struct cfg80211_registered_device *rdev = info->user_ptr[0];
	struct net_device *dev = info->user_ptr[1];
	struct wireless_dev *wdev = dev->ieee80211_ptr;
	struct sk_buff *msg;
	void *hdr;
	const u8 *addr;
	u64 cookie;
	int err;

	if (wdev->iftype != NL80211_IFTYPE_AP &&
	    wdev->iftype != NL80211_IFTYPE_P2P_GO)
		return -EOPNOTSUPP;

	if (!info->attrs[NL80211_ATTR_MAC])
		return -EINVAL;

	if (!rdev->ops->probe_client)
		return -EOPNOTSUPP;

	msg = nlmsg_new(NLMSG_DEFAULT_SIZE, GFP_KERNEL);
	if (!msg)
		return -ENOMEM;

	hdr = nl80211hdr_put(msg, info->snd_portid, info->snd_seq, 0,
			     NL80211_CMD_PROBE_CLIENT);
	if (!hdr) {
		err = -ENOBUFS;
		goto free_msg;
	}

	addr = nla_data(info->attrs[NL80211_ATTR_MAC]);

	err = rdev_probe_client(rdev, dev, addr, &cookie);
	if (err)
		goto free_msg;

	if (nla_put_u64(msg, NL80211_ATTR_COOKIE, cookie))
		goto nla_put_failure;

	genlmsg_end(msg, hdr);

	return genlmsg_reply(msg, info);

 nla_put_failure:
	err = -ENOBUFS;
 free_msg:
	nlmsg_free(msg);
	return err;
}

static int nl80211_register_beacons(struct sk_buff *skb, struct genl_info *info)
{
	struct cfg80211_registered_device *rdev = info->user_ptr[0];
	struct cfg80211_beacon_registration *reg, *nreg;
	int rv;

	if (!(rdev->wiphy.flags & WIPHY_FLAG_REPORTS_OBSS))
		return -EOPNOTSUPP;

	nreg = kzalloc(sizeof(*nreg), GFP_KERNEL);
	if (!nreg)
		return -ENOMEM;

	/* First, check if already registered. */
	spin_lock_bh(&rdev->beacon_registrations_lock);
	list_for_each_entry(reg, &rdev->beacon_registrations, list) {
		if (reg->nlportid == info->snd_portid) {
			rv = -EALREADY;
			goto out_err;
		}
	}
	/* Add it to the list */
	nreg->nlportid = info->snd_portid;
	list_add(&nreg->list, &rdev->beacon_registrations);

	spin_unlock_bh(&rdev->beacon_registrations_lock);

	return 0;
out_err:
	spin_unlock_bh(&rdev->beacon_registrations_lock);
	kfree(nreg);
	return rv;
}

static int nl80211_start_p2p_device(struct sk_buff *skb, struct genl_info *info)
{
	struct cfg80211_registered_device *rdev = info->user_ptr[0];
	struct wireless_dev *wdev = info->user_ptr[1];
	int err;

	if (!rdev->ops->start_p2p_device)
		return -EOPNOTSUPP;

	if (wdev->iftype != NL80211_IFTYPE_P2P_DEVICE)
		return -EOPNOTSUPP;

	if (wdev->p2p_started)
		return 0;

	if (rfkill_blocked(rdev->rfkill))
		return -ERFKILL;

	err = rdev_start_p2p_device(rdev, wdev);
	if (err)
		return err;

	wdev->p2p_started = true;
	rdev->opencount++;

	return 0;
}

static int nl80211_stop_p2p_device(struct sk_buff *skb, struct genl_info *info)
{
	struct cfg80211_registered_device *rdev = info->user_ptr[0];
	struct wireless_dev *wdev = info->user_ptr[1];

	if (wdev->iftype != NL80211_IFTYPE_P2P_DEVICE)
		return -EOPNOTSUPP;

	if (!rdev->ops->stop_p2p_device)
		return -EOPNOTSUPP;

	cfg80211_stop_p2p_device(rdev, wdev);

	return 0;
}

static int nl80211_get_protocol_features(struct sk_buff *skb,
					 struct genl_info *info)
{
	void *hdr;
	struct sk_buff *msg;

	msg = nlmsg_new(NLMSG_DEFAULT_SIZE, GFP_KERNEL);
	if (!msg)
		return -ENOMEM;

	hdr = nl80211hdr_put(msg, info->snd_portid, info->snd_seq, 0,
			     NL80211_CMD_GET_PROTOCOL_FEATURES);
	if (!hdr)
		goto nla_put_failure;

	if (nla_put_u32(msg, NL80211_ATTR_PROTOCOL_FEATURES,
			NL80211_PROTOCOL_FEATURE_SPLIT_WIPHY_DUMP))
		goto nla_put_failure;

	genlmsg_end(msg, hdr);
	return genlmsg_reply(msg, info);

 nla_put_failure:
	kfree_skb(msg);
	return -ENOBUFS;
}

static int nl80211_update_ft_ies(struct sk_buff *skb, struct genl_info *info)
{
	struct cfg80211_registered_device *rdev = info->user_ptr[0];
	struct cfg80211_update_ft_ies_params ft_params;
	struct net_device *dev = info->user_ptr[1];

	if (!rdev->ops->update_ft_ies)
		return -EOPNOTSUPP;

	if (!info->attrs[NL80211_ATTR_MDID] ||
	    !is_valid_ie_attr(info->attrs[NL80211_ATTR_IE]))
		return -EINVAL;

	memset(&ft_params, 0, sizeof(ft_params));
	ft_params.md = nla_get_u16(info->attrs[NL80211_ATTR_MDID]);
	ft_params.ie = nla_data(info->attrs[NL80211_ATTR_IE]);
	ft_params.ie_len = nla_len(info->attrs[NL80211_ATTR_IE]);

	return rdev_update_ft_ies(rdev, dev, &ft_params);
}

static int nl80211_crit_protocol_start(struct sk_buff *skb,
				       struct genl_info *info)
{
	struct cfg80211_registered_device *rdev = info->user_ptr[0];
	struct wireless_dev *wdev = info->user_ptr[1];
	enum nl80211_crit_proto_id proto = NL80211_CRIT_PROTO_UNSPEC;
	u16 duration;
	int ret;

	if (!rdev->ops->crit_proto_start)
		return -EOPNOTSUPP;

	if (WARN_ON(!rdev->ops->crit_proto_stop))
		return -EINVAL;

	if (rdev->crit_proto_nlportid)
		return -EBUSY;

	/* determine protocol if provided */
	if (info->attrs[NL80211_ATTR_CRIT_PROT_ID])
		proto = nla_get_u16(info->attrs[NL80211_ATTR_CRIT_PROT_ID]);

	if (proto >= NUM_NL80211_CRIT_PROTO)
		return -EINVAL;

	/* timeout must be provided */
	if (!info->attrs[NL80211_ATTR_MAX_CRIT_PROT_DURATION])
		return -EINVAL;

	duration =
		nla_get_u16(info->attrs[NL80211_ATTR_MAX_CRIT_PROT_DURATION]);

	if (duration > NL80211_CRIT_PROTO_MAX_DURATION)
		return -ERANGE;

	ret = rdev_crit_proto_start(rdev, wdev, proto, duration);
	if (!ret)
		rdev->crit_proto_nlportid = info->snd_portid;

	return ret;
}

static int nl80211_crit_protocol_stop(struct sk_buff *skb,
				      struct genl_info *info)
{
	struct cfg80211_registered_device *rdev = info->user_ptr[0];
	struct wireless_dev *wdev = info->user_ptr[1];

	if (!rdev->ops->crit_proto_stop)
		return -EOPNOTSUPP;

	if (rdev->crit_proto_nlportid) {
		rdev->crit_proto_nlportid = 0;
		rdev_crit_proto_stop(rdev, wdev);
	}
	return 0;
}

static int nl80211_vendor_cmd(struct sk_buff *skb, struct genl_info *info)
{
	struct cfg80211_registered_device *rdev = info->user_ptr[0];
	struct wireless_dev *wdev =
		__cfg80211_wdev_from_attrs(genl_info_net(info), info->attrs);
	int i, err;
	u32 vid, subcmd;

	if (!rdev->wiphy.vendor_commands)
		return -EOPNOTSUPP;

	if (IS_ERR(wdev)) {
		err = PTR_ERR(wdev);
		if (err != -EINVAL)
			return err;
		wdev = NULL;
	} else if (wdev->wiphy != &rdev->wiphy) {
		return -EINVAL;
	}

	if (!info->attrs[NL80211_ATTR_VENDOR_ID] ||
	    !info->attrs[NL80211_ATTR_VENDOR_SUBCMD])
		return -EINVAL;

	vid = nla_get_u32(info->attrs[NL80211_ATTR_VENDOR_ID]);
	subcmd = nla_get_u32(info->attrs[NL80211_ATTR_VENDOR_SUBCMD]);
	for (i = 0; i < rdev->wiphy.n_vendor_commands; i++) {
		const struct wiphy_vendor_command *vcmd;
		void *data = NULL;
		int len = 0;

		vcmd = &rdev->wiphy.vendor_commands[i];

		if (vcmd->info.vendor_id != vid || vcmd->info.subcmd != subcmd)
			continue;

		if (vcmd->flags & (WIPHY_VENDOR_CMD_NEED_WDEV |
				   WIPHY_VENDOR_CMD_NEED_NETDEV)) {
			if (!wdev)
				return -EINVAL;
			if (vcmd->flags & WIPHY_VENDOR_CMD_NEED_NETDEV &&
			    !wdev->netdev)
				return -EINVAL;

			if (vcmd->flags & WIPHY_VENDOR_CMD_NEED_RUNNING) {
				if (wdev->netdev &&
				    !netif_running(wdev->netdev))
					return -ENETDOWN;
				if (!wdev->netdev && !wdev->p2p_started)
					return -ENETDOWN;
			}
		} else {
			wdev = NULL;
		}

		if (info->attrs[NL80211_ATTR_VENDOR_DATA]) {
			data = nla_data(info->attrs[NL80211_ATTR_VENDOR_DATA]);
			len = nla_len(info->attrs[NL80211_ATTR_VENDOR_DATA]);
		}

		rdev->cur_cmd_info = info;
		err = rdev->wiphy.vendor_commands[i].doit(&rdev->wiphy, wdev,
							  data, len);
		rdev->cur_cmd_info = NULL;
		return err;
	}

	return -EOPNOTSUPP;
}

struct sk_buff *__cfg80211_alloc_reply_skb(struct wiphy *wiphy,
					   enum nl80211_commands cmd,
					   enum nl80211_attrs attr,
					   int approxlen)
{
	struct cfg80211_registered_device *rdev = wiphy_to_rdev(wiphy);

	if (WARN_ON(!rdev->cur_cmd_info))
		return NULL;

	return __cfg80211_alloc_vendor_skb(rdev, approxlen,
					   rdev->cur_cmd_info->snd_portid,
					   rdev->cur_cmd_info->snd_seq,
					   cmd, attr, NULL, GFP_KERNEL);
}
EXPORT_SYMBOL(__cfg80211_alloc_reply_skb);

int cfg80211_vendor_cmd_reply(struct sk_buff *skb)
{
	struct cfg80211_registered_device *rdev = ((void **)skb->cb)[0];
	void *hdr = ((void **)skb->cb)[1];
	struct nlattr *data = ((void **)skb->cb)[2];

	if (WARN_ON(!rdev->cur_cmd_info)) {
		kfree_skb(skb);
		return -EINVAL;
	}

	nla_nest_end(skb, data);
	genlmsg_end(skb, hdr);
	return genlmsg_reply(skb, rdev->cur_cmd_info);
}
EXPORT_SYMBOL_GPL(cfg80211_vendor_cmd_reply);


static int nl80211_set_qos_map(struct sk_buff *skb,
			       struct genl_info *info)
{
	struct cfg80211_registered_device *rdev = info->user_ptr[0];
	struct cfg80211_qos_map *qos_map = NULL;
	struct net_device *dev = info->user_ptr[1];
	u8 *pos, len, num_des, des_len, des;
	int ret;

	if (!rdev->ops->set_qos_map)
		return -EOPNOTSUPP;

	if (info->attrs[NL80211_ATTR_QOS_MAP]) {
		pos = nla_data(info->attrs[NL80211_ATTR_QOS_MAP]);
		len = nla_len(info->attrs[NL80211_ATTR_QOS_MAP]);

		if (len % 2 || len < IEEE80211_QOS_MAP_LEN_MIN ||
		    len > IEEE80211_QOS_MAP_LEN_MAX)
			return -EINVAL;

		qos_map = kzalloc(sizeof(struct cfg80211_qos_map), GFP_KERNEL);
		if (!qos_map)
			return -ENOMEM;

		num_des = (len - IEEE80211_QOS_MAP_LEN_MIN) >> 1;
		if (num_des) {
			des_len = num_des *
				sizeof(struct cfg80211_dscp_exception);
			memcpy(qos_map->dscp_exception, pos, des_len);
			qos_map->num_des = num_des;
			for (des = 0; des < num_des; des++) {
				if (qos_map->dscp_exception[des].up > 7) {
					kfree(qos_map);
					return -EINVAL;
				}
			}
			pos += des_len;
		}
		memcpy(qos_map->up, pos, IEEE80211_QOS_MAP_LEN_MIN);
	}

	wdev_lock(dev->ieee80211_ptr);
	ret = nl80211_key_allowed(dev->ieee80211_ptr);
	if (!ret)
		ret = rdev_set_qos_map(rdev, dev, qos_map);
	wdev_unlock(dev->ieee80211_ptr);

	kfree(qos_map);
	return ret;
}

#define NL80211_FLAG_NEED_WIPHY		0x01
#define NL80211_FLAG_NEED_NETDEV	0x02
#define NL80211_FLAG_NEED_RTNL		0x04
#define NL80211_FLAG_CHECK_NETDEV_UP	0x08
#define NL80211_FLAG_NEED_NETDEV_UP	(NL80211_FLAG_NEED_NETDEV |\
					 NL80211_FLAG_CHECK_NETDEV_UP)
#define NL80211_FLAG_NEED_WDEV		0x10
/* If a netdev is associated, it must be UP, P2P must be started */
#define NL80211_FLAG_NEED_WDEV_UP	(NL80211_FLAG_NEED_WDEV |\
					 NL80211_FLAG_CHECK_NETDEV_UP)

static int nl80211_pre_doit(const struct genl_ops *ops, struct sk_buff *skb,
			    struct genl_info *info)
{
	struct cfg80211_registered_device *rdev;
	struct wireless_dev *wdev;
	struct net_device *dev;
	bool rtnl = ops->internal_flags & NL80211_FLAG_NEED_RTNL;

	if (rtnl)
		rtnl_lock();

	if (ops->internal_flags & NL80211_FLAG_NEED_WIPHY) {
		rdev = cfg80211_get_dev_from_info(genl_info_net(info), info);
		if (IS_ERR(rdev)) {
			if (rtnl)
				rtnl_unlock();
			return PTR_ERR(rdev);
		}
		info->user_ptr[0] = rdev;
	} else if (ops->internal_flags & NL80211_FLAG_NEED_NETDEV ||
		   ops->internal_flags & NL80211_FLAG_NEED_WDEV) {
		ASSERT_RTNL();

		wdev = __cfg80211_wdev_from_attrs(genl_info_net(info),
						  info->attrs);
		if (IS_ERR(wdev)) {
			if (rtnl)
				rtnl_unlock();
			return PTR_ERR(wdev);
		}

		dev = wdev->netdev;
		rdev = wiphy_to_rdev(wdev->wiphy);

		if (ops->internal_flags & NL80211_FLAG_NEED_NETDEV) {
			if (!dev) {
				if (rtnl)
					rtnl_unlock();
				return -EINVAL;
			}

			info->user_ptr[1] = dev;
		} else {
			info->user_ptr[1] = wdev;
		}

		if (dev) {
			if (ops->internal_flags & NL80211_FLAG_CHECK_NETDEV_UP &&
			    !netif_running(dev)) {
				if (rtnl)
					rtnl_unlock();
				return -ENETDOWN;
			}

			dev_hold(dev);
		} else if (ops->internal_flags & NL80211_FLAG_CHECK_NETDEV_UP) {
			if (!wdev->p2p_started) {
				if (rtnl)
					rtnl_unlock();
				return -ENETDOWN;
			}
		}

		info->user_ptr[0] = rdev;
	}

	return 0;
}

static void nl80211_post_doit(const struct genl_ops *ops, struct sk_buff *skb,
			      struct genl_info *info)
{
	if (info->user_ptr[1]) {
		if (ops->internal_flags & NL80211_FLAG_NEED_WDEV) {
			struct wireless_dev *wdev = info->user_ptr[1];

			if (wdev->netdev)
				dev_put(wdev->netdev);
		} else {
			dev_put(info->user_ptr[1]);
		}
	}
	if (ops->internal_flags & NL80211_FLAG_NEED_RTNL)
		rtnl_unlock();
}

static const struct genl_ops nl80211_ops[] = {
	{
		.cmd = NL80211_CMD_GET_WIPHY,
		.doit = nl80211_get_wiphy,
		.dumpit = nl80211_dump_wiphy,
		.done = nl80211_dump_wiphy_done,
		.policy = nl80211_policy,
		/* can be retrieved by unprivileged users */
		.internal_flags = NL80211_FLAG_NEED_WIPHY |
				  NL80211_FLAG_NEED_RTNL,
	},
	{
		.cmd = NL80211_CMD_SET_WIPHY,
		.doit = nl80211_set_wiphy,
		.policy = nl80211_policy,
		.flags = GENL_ADMIN_PERM,
		.internal_flags = NL80211_FLAG_NEED_RTNL,
	},
	{
		.cmd = NL80211_CMD_GET_INTERFACE,
		.doit = nl80211_get_interface,
		.dumpit = nl80211_dump_interface,
		.policy = nl80211_policy,
		/* can be retrieved by unprivileged users */
		.internal_flags = NL80211_FLAG_NEED_WDEV |
				  NL80211_FLAG_NEED_RTNL,
	},
	{
		.cmd = NL80211_CMD_SET_INTERFACE,
		.doit = nl80211_set_interface,
		.policy = nl80211_policy,
		.flags = GENL_ADMIN_PERM,
		.internal_flags = NL80211_FLAG_NEED_NETDEV |
				  NL80211_FLAG_NEED_RTNL,
	},
	{
		.cmd = NL80211_CMD_NEW_INTERFACE,
		.doit = nl80211_new_interface,
		.policy = nl80211_policy,
		.flags = GENL_ADMIN_PERM,
		.internal_flags = NL80211_FLAG_NEED_WIPHY |
				  NL80211_FLAG_NEED_RTNL,
	},
	{
		.cmd = NL80211_CMD_DEL_INTERFACE,
		.doit = nl80211_del_interface,
		.policy = nl80211_policy,
		.flags = GENL_ADMIN_PERM,
		.internal_flags = NL80211_FLAG_NEED_WDEV |
				  NL80211_FLAG_NEED_RTNL,
	},
	{
		.cmd = NL80211_CMD_GET_KEY,
		.doit = nl80211_get_key,
		.policy = nl80211_policy,
		.flags = GENL_ADMIN_PERM,
		.internal_flags = NL80211_FLAG_NEED_NETDEV_UP |
				  NL80211_FLAG_NEED_RTNL,
	},
	{
		.cmd = NL80211_CMD_SET_KEY,
		.doit = nl80211_set_key,
		.policy = nl80211_policy,
		.flags = GENL_ADMIN_PERM,
		.internal_flags = NL80211_FLAG_NEED_NETDEV_UP |
				  NL80211_FLAG_NEED_RTNL,
	},
	{
		.cmd = NL80211_CMD_NEW_KEY,
		.doit = nl80211_new_key,
		.policy = nl80211_policy,
		.flags = GENL_ADMIN_PERM,
		.internal_flags = NL80211_FLAG_NEED_NETDEV_UP |
				  NL80211_FLAG_NEED_RTNL,
	},
	{
		.cmd = NL80211_CMD_DEL_KEY,
		.doit = nl80211_del_key,
		.policy = nl80211_policy,
		.flags = GENL_ADMIN_PERM,
		.internal_flags = NL80211_FLAG_NEED_NETDEV_UP |
				  NL80211_FLAG_NEED_RTNL,
	},
	{
		.cmd = NL80211_CMD_SET_BEACON,
		.policy = nl80211_policy,
		.flags = GENL_ADMIN_PERM,
		.doit = nl80211_set_beacon,
		.internal_flags = NL80211_FLAG_NEED_NETDEV_UP |
				  NL80211_FLAG_NEED_RTNL,
	},
	{
		.cmd = NL80211_CMD_START_AP,
		.policy = nl80211_policy,
		.flags = GENL_ADMIN_PERM,
		.doit = nl80211_start_ap,
		.internal_flags = NL80211_FLAG_NEED_NETDEV_UP |
				  NL80211_FLAG_NEED_RTNL,
	},
	{
		.cmd = NL80211_CMD_STOP_AP,
		.policy = nl80211_policy,
		.flags = GENL_ADMIN_PERM,
		.doit = nl80211_stop_ap,
		.internal_flags = NL80211_FLAG_NEED_NETDEV_UP |
				  NL80211_FLAG_NEED_RTNL,
	},
	{
		.cmd = NL80211_CMD_GET_STATION,
		.doit = nl80211_get_station,
		.dumpit = nl80211_dump_station,
		.policy = nl80211_policy,
		.internal_flags = NL80211_FLAG_NEED_NETDEV |
				  NL80211_FLAG_NEED_RTNL,
	},
	{
		.cmd = NL80211_CMD_SET_STATION,
		.doit = nl80211_set_station,
		.policy = nl80211_policy,
		.flags = GENL_ADMIN_PERM,
		.internal_flags = NL80211_FLAG_NEED_NETDEV_UP |
				  NL80211_FLAG_NEED_RTNL,
	},
	{
		.cmd = NL80211_CMD_NEW_STATION,
		.doit = nl80211_new_station,
		.policy = nl80211_policy,
		.flags = GENL_ADMIN_PERM,
		.internal_flags = NL80211_FLAG_NEED_NETDEV_UP |
				  NL80211_FLAG_NEED_RTNL,
	},
	{
		.cmd = NL80211_CMD_DEL_STATION,
		.doit = nl80211_del_station,
		.policy = nl80211_policy,
		.flags = GENL_ADMIN_PERM,
		.internal_flags = NL80211_FLAG_NEED_NETDEV_UP |
				  NL80211_FLAG_NEED_RTNL,
	},
	{
		.cmd = NL80211_CMD_GET_MPATH,
		.doit = nl80211_get_mpath,
		.dumpit = nl80211_dump_mpath,
		.policy = nl80211_policy,
		.flags = GENL_ADMIN_PERM,
		.internal_flags = NL80211_FLAG_NEED_NETDEV_UP |
				  NL80211_FLAG_NEED_RTNL,
	},
	{
		.cmd = NL80211_CMD_SET_MPATH,
		.doit = nl80211_set_mpath,
		.policy = nl80211_policy,
		.flags = GENL_ADMIN_PERM,
		.internal_flags = NL80211_FLAG_NEED_NETDEV_UP |
				  NL80211_FLAG_NEED_RTNL,
	},
	{
		.cmd = NL80211_CMD_NEW_MPATH,
		.doit = nl80211_new_mpath,
		.policy = nl80211_policy,
		.flags = GENL_ADMIN_PERM,
		.internal_flags = NL80211_FLAG_NEED_NETDEV_UP |
				  NL80211_FLAG_NEED_RTNL,
	},
	{
		.cmd = NL80211_CMD_DEL_MPATH,
		.doit = nl80211_del_mpath,
		.policy = nl80211_policy,
		.flags = GENL_ADMIN_PERM,
		.internal_flags = NL80211_FLAG_NEED_NETDEV_UP |
				  NL80211_FLAG_NEED_RTNL,
	},
	{
		.cmd = NL80211_CMD_SET_BSS,
		.doit = nl80211_set_bss,
		.policy = nl80211_policy,
		.flags = GENL_ADMIN_PERM,
		.internal_flags = NL80211_FLAG_NEED_NETDEV_UP |
				  NL80211_FLAG_NEED_RTNL,
	},
	{
		.cmd = NL80211_CMD_GET_REG,
		.doit = nl80211_get_reg,
		.policy = nl80211_policy,
		.internal_flags = NL80211_FLAG_NEED_RTNL,
		/* can be retrieved by unprivileged users */
	},
	{
		.cmd = NL80211_CMD_SET_REG,
		.doit = nl80211_set_reg,
		.policy = nl80211_policy,
		.flags = GENL_ADMIN_PERM,
		.internal_flags = NL80211_FLAG_NEED_RTNL,
	},
	{
		.cmd = NL80211_CMD_REQ_SET_REG,
		.doit = nl80211_req_set_reg,
		.policy = nl80211_policy,
		.flags = GENL_ADMIN_PERM,
	},
	{
		.cmd = NL80211_CMD_GET_MESH_CONFIG,
		.doit = nl80211_get_mesh_config,
		.policy = nl80211_policy,
		/* can be retrieved by unprivileged users */
		.internal_flags = NL80211_FLAG_NEED_NETDEV_UP |
				  NL80211_FLAG_NEED_RTNL,
	},
	{
		.cmd = NL80211_CMD_SET_MESH_CONFIG,
		.doit = nl80211_update_mesh_config,
		.policy = nl80211_policy,
		.flags = GENL_ADMIN_PERM,
		.internal_flags = NL80211_FLAG_NEED_NETDEV_UP |
				  NL80211_FLAG_NEED_RTNL,
	},
	{
		.cmd = NL80211_CMD_TRIGGER_SCAN,
		.doit = nl80211_trigger_scan,
		.policy = nl80211_policy,
		.flags = GENL_ADMIN_PERM,
		.internal_flags = NL80211_FLAG_NEED_WDEV_UP |
				  NL80211_FLAG_NEED_RTNL,
	},
	{
		.cmd = NL80211_CMD_GET_SCAN,
		.policy = nl80211_policy,
		.dumpit = nl80211_dump_scan,
	},
	{
		.cmd = NL80211_CMD_START_SCHED_SCAN,
		.doit = nl80211_start_sched_scan,
		.policy = nl80211_policy,
		.flags = GENL_ADMIN_PERM,
		.internal_flags = NL80211_FLAG_NEED_NETDEV_UP |
				  NL80211_FLAG_NEED_RTNL,
	},
	{
		.cmd = NL80211_CMD_STOP_SCHED_SCAN,
		.doit = nl80211_stop_sched_scan,
		.policy = nl80211_policy,
		.flags = GENL_ADMIN_PERM,
		.internal_flags = NL80211_FLAG_NEED_NETDEV_UP |
				  NL80211_FLAG_NEED_RTNL,
	},
	{
		.cmd = NL80211_CMD_AUTHENTICATE,
		.doit = nl80211_authenticate,
		.policy = nl80211_policy,
		.flags = GENL_ADMIN_PERM,
		.internal_flags = NL80211_FLAG_NEED_NETDEV_UP |
				  NL80211_FLAG_NEED_RTNL,
	},
	{
		.cmd = NL80211_CMD_ASSOCIATE,
		.doit = nl80211_associate,
		.policy = nl80211_policy,
		.flags = GENL_ADMIN_PERM,
		.internal_flags = NL80211_FLAG_NEED_NETDEV_UP |
				  NL80211_FLAG_NEED_RTNL,
	},
	{
		.cmd = NL80211_CMD_DEAUTHENTICATE,
		.doit = nl80211_deauthenticate,
		.policy = nl80211_policy,
		.flags = GENL_ADMIN_PERM,
		.internal_flags = NL80211_FLAG_NEED_NETDEV_UP |
				  NL80211_FLAG_NEED_RTNL,
	},
	{
		.cmd = NL80211_CMD_DISASSOCIATE,
		.doit = nl80211_disassociate,
		.policy = nl80211_policy,
		.flags = GENL_ADMIN_PERM,
		.internal_flags = NL80211_FLAG_NEED_NETDEV_UP |
				  NL80211_FLAG_NEED_RTNL,
	},
	{
		.cmd = NL80211_CMD_JOIN_IBSS,
		.doit = nl80211_join_ibss,
		.policy = nl80211_policy,
		.flags = GENL_ADMIN_PERM,
		.internal_flags = NL80211_FLAG_NEED_NETDEV_UP |
				  NL80211_FLAG_NEED_RTNL,
	},
	{
		.cmd = NL80211_CMD_LEAVE_IBSS,
		.doit = nl80211_leave_ibss,
		.policy = nl80211_policy,
		.flags = GENL_ADMIN_PERM,
		.internal_flags = NL80211_FLAG_NEED_NETDEV_UP |
				  NL80211_FLAG_NEED_RTNL,
	},
#ifdef CONFIG_NL80211_TESTMODE
	{
		.cmd = NL80211_CMD_TESTMODE,
		.doit = nl80211_testmode_do,
		.dumpit = nl80211_testmode_dump,
		.policy = nl80211_policy,
		.flags = GENL_ADMIN_PERM,
		.internal_flags = NL80211_FLAG_NEED_WIPHY |
				  NL80211_FLAG_NEED_RTNL,
	},
#endif
	{
		.cmd = NL80211_CMD_CONNECT,
		.doit = nl80211_connect,
		.policy = nl80211_policy,
		.flags = GENL_ADMIN_PERM,
		.internal_flags = NL80211_FLAG_NEED_NETDEV_UP |
				  NL80211_FLAG_NEED_RTNL,
	},
	{
		.cmd = NL80211_CMD_DISCONNECT,
		.doit = nl80211_disconnect,
		.policy = nl80211_policy,
		.flags = GENL_ADMIN_PERM,
		.internal_flags = NL80211_FLAG_NEED_NETDEV_UP |
				  NL80211_FLAG_NEED_RTNL,
	},
	{
		.cmd = NL80211_CMD_SET_WIPHY_NETNS,
		.doit = nl80211_wiphy_netns,
		.policy = nl80211_policy,
		.flags = GENL_ADMIN_PERM,
		.internal_flags = NL80211_FLAG_NEED_WIPHY |
				  NL80211_FLAG_NEED_RTNL,
	},
	{
		.cmd = NL80211_CMD_GET_SURVEY,
		.policy = nl80211_policy,
		.dumpit = nl80211_dump_survey,
	},
	{
		.cmd = NL80211_CMD_SET_PMKSA,
		.doit = nl80211_setdel_pmksa,
		.policy = nl80211_policy,
		.flags = GENL_ADMIN_PERM,
		.internal_flags = NL80211_FLAG_NEED_NETDEV_UP |
				  NL80211_FLAG_NEED_RTNL,
	},
	{
		.cmd = NL80211_CMD_DEL_PMKSA,
		.doit = nl80211_setdel_pmksa,
		.policy = nl80211_policy,
		.flags = GENL_ADMIN_PERM,
		.internal_flags = NL80211_FLAG_NEED_NETDEV_UP |
				  NL80211_FLAG_NEED_RTNL,
	},
	{
		.cmd = NL80211_CMD_FLUSH_PMKSA,
		.doit = nl80211_flush_pmksa,
		.policy = nl80211_policy,
		.flags = GENL_ADMIN_PERM,
		.internal_flags = NL80211_FLAG_NEED_NETDEV_UP |
				  NL80211_FLAG_NEED_RTNL,
	},
	{
		.cmd = NL80211_CMD_REMAIN_ON_CHANNEL,
		.doit = nl80211_remain_on_channel,
		.policy = nl80211_policy,
		.flags = GENL_ADMIN_PERM,
		.internal_flags = NL80211_FLAG_NEED_WDEV_UP |
				  NL80211_FLAG_NEED_RTNL,
	},
	{
		.cmd = NL80211_CMD_CANCEL_REMAIN_ON_CHANNEL,
		.doit = nl80211_cancel_remain_on_channel,
		.policy = nl80211_policy,
		.flags = GENL_ADMIN_PERM,
		.internal_flags = NL80211_FLAG_NEED_WDEV_UP |
				  NL80211_FLAG_NEED_RTNL,
	},
	{
		.cmd = NL80211_CMD_SET_TX_BITRATE_MASK,
		.doit = nl80211_set_tx_bitrate_mask,
		.policy = nl80211_policy,
		.flags = GENL_ADMIN_PERM,
		.internal_flags = NL80211_FLAG_NEED_NETDEV |
				  NL80211_FLAG_NEED_RTNL,
	},
	{
		.cmd = NL80211_CMD_REGISTER_FRAME,
		.doit = nl80211_register_mgmt,
		.policy = nl80211_policy,
		.flags = GENL_ADMIN_PERM,
		.internal_flags = NL80211_FLAG_NEED_WDEV |
				  NL80211_FLAG_NEED_RTNL,
	},
	{
		.cmd = NL80211_CMD_FRAME,
		.doit = nl80211_tx_mgmt,
		.policy = nl80211_policy,
		.flags = GENL_ADMIN_PERM,
		.internal_flags = NL80211_FLAG_NEED_WDEV_UP |
				  NL80211_FLAG_NEED_RTNL,
	},
	{
		.cmd = NL80211_CMD_FRAME_WAIT_CANCEL,
		.doit = nl80211_tx_mgmt_cancel_wait,
		.policy = nl80211_policy,
		.flags = GENL_ADMIN_PERM,
		.internal_flags = NL80211_FLAG_NEED_WDEV_UP |
				  NL80211_FLAG_NEED_RTNL,
	},
	{
		.cmd = NL80211_CMD_SET_POWER_SAVE,
		.doit = nl80211_set_power_save,
		.policy = nl80211_policy,
		.flags = GENL_ADMIN_PERM,
		.internal_flags = NL80211_FLAG_NEED_NETDEV |
				  NL80211_FLAG_NEED_RTNL,
	},
	{
		.cmd = NL80211_CMD_GET_POWER_SAVE,
		.doit = nl80211_get_power_save,
		.policy = nl80211_policy,
		/* can be retrieved by unprivileged users */
		.internal_flags = NL80211_FLAG_NEED_NETDEV |
				  NL80211_FLAG_NEED_RTNL,
	},
	{
		.cmd = NL80211_CMD_SET_CQM,
		.doit = nl80211_set_cqm,
		.policy = nl80211_policy,
		.flags = GENL_ADMIN_PERM,
		.internal_flags = NL80211_FLAG_NEED_NETDEV |
				  NL80211_FLAG_NEED_RTNL,
	},
	{
		.cmd = NL80211_CMD_SET_CHANNEL,
		.doit = nl80211_set_channel,
		.policy = nl80211_policy,
		.flags = GENL_ADMIN_PERM,
		.internal_flags = NL80211_FLAG_NEED_NETDEV |
				  NL80211_FLAG_NEED_RTNL,
	},
	{
		.cmd = NL80211_CMD_SET_WDS_PEER,
		.doit = nl80211_set_wds_peer,
		.policy = nl80211_policy,
		.flags = GENL_ADMIN_PERM,
		.internal_flags = NL80211_FLAG_NEED_NETDEV |
				  NL80211_FLAG_NEED_RTNL,
	},
	{
		.cmd = NL80211_CMD_JOIN_MESH,
		.doit = nl80211_join_mesh,
		.policy = nl80211_policy,
		.flags = GENL_ADMIN_PERM,
		.internal_flags = NL80211_FLAG_NEED_NETDEV_UP |
				  NL80211_FLAG_NEED_RTNL,
	},
	{
		.cmd = NL80211_CMD_LEAVE_MESH,
		.doit = nl80211_leave_mesh,
		.policy = nl80211_policy,
		.flags = GENL_ADMIN_PERM,
		.internal_flags = NL80211_FLAG_NEED_NETDEV_UP |
				  NL80211_FLAG_NEED_RTNL,
	},
#ifdef CONFIG_PM
	{
		.cmd = NL80211_CMD_GET_WOWLAN,
		.doit = nl80211_get_wowlan,
		.policy = nl80211_policy,
		/* can be retrieved by unprivileged users */
		.internal_flags = NL80211_FLAG_NEED_WIPHY |
				  NL80211_FLAG_NEED_RTNL,
	},
	{
		.cmd = NL80211_CMD_SET_WOWLAN,
		.doit = nl80211_set_wowlan,
		.policy = nl80211_policy,
		.flags = GENL_ADMIN_PERM,
		.internal_flags = NL80211_FLAG_NEED_WIPHY |
				  NL80211_FLAG_NEED_RTNL,
	},
#endif
	{
		.cmd = NL80211_CMD_SET_REKEY_OFFLOAD,
		.doit = nl80211_set_rekey_data,
		.policy = nl80211_policy,
		.flags = GENL_ADMIN_PERM,
		.internal_flags = NL80211_FLAG_NEED_NETDEV_UP |
				  NL80211_FLAG_NEED_RTNL,
	},
	{
		.cmd = NL80211_CMD_TDLS_MGMT,
		.doit = nl80211_tdls_mgmt,
		.policy = nl80211_policy,
		.flags = GENL_ADMIN_PERM,
		.internal_flags = NL80211_FLAG_NEED_NETDEV_UP |
				  NL80211_FLAG_NEED_RTNL,
	},
	{
		.cmd = NL80211_CMD_TDLS_OPER,
		.doit = nl80211_tdls_oper,
		.policy = nl80211_policy,
		.flags = GENL_ADMIN_PERM,
		.internal_flags = NL80211_FLAG_NEED_NETDEV_UP |
				  NL80211_FLAG_NEED_RTNL,
	},
	{
		.cmd = NL80211_CMD_UNEXPECTED_FRAME,
		.doit = nl80211_register_unexpected_frame,
		.policy = nl80211_policy,
		.flags = GENL_ADMIN_PERM,
		.internal_flags = NL80211_FLAG_NEED_NETDEV |
				  NL80211_FLAG_NEED_RTNL,
	},
	{
		.cmd = NL80211_CMD_PROBE_CLIENT,
		.doit = nl80211_probe_client,
		.policy = nl80211_policy,
		.flags = GENL_ADMIN_PERM,
		.internal_flags = NL80211_FLAG_NEED_NETDEV_UP |
				  NL80211_FLAG_NEED_RTNL,
	},
	{
		.cmd = NL80211_CMD_REGISTER_BEACONS,
		.doit = nl80211_register_beacons,
		.policy = nl80211_policy,
		.flags = GENL_ADMIN_PERM,
		.internal_flags = NL80211_FLAG_NEED_WIPHY |
				  NL80211_FLAG_NEED_RTNL,
	},
	{
		.cmd = NL80211_CMD_SET_NOACK_MAP,
		.doit = nl80211_set_noack_map,
		.policy = nl80211_policy,
		.flags = GENL_ADMIN_PERM,
		.internal_flags = NL80211_FLAG_NEED_NETDEV |
				  NL80211_FLAG_NEED_RTNL,
	},
	{
		.cmd = NL80211_CMD_START_P2P_DEVICE,
		.doit = nl80211_start_p2p_device,
		.policy = nl80211_policy,
		.flags = GENL_ADMIN_PERM,
		.internal_flags = NL80211_FLAG_NEED_WDEV |
				  NL80211_FLAG_NEED_RTNL,
	},
	{
		.cmd = NL80211_CMD_STOP_P2P_DEVICE,
		.doit = nl80211_stop_p2p_device,
		.policy = nl80211_policy,
		.flags = GENL_ADMIN_PERM,
		.internal_flags = NL80211_FLAG_NEED_WDEV_UP |
				  NL80211_FLAG_NEED_RTNL,
	},
	{
		.cmd = NL80211_CMD_SET_MCAST_RATE,
		.doit = nl80211_set_mcast_rate,
		.policy = nl80211_policy,
		.flags = GENL_ADMIN_PERM,
		.internal_flags = NL80211_FLAG_NEED_NETDEV |
				  NL80211_FLAG_NEED_RTNL,
	},
	{
		.cmd = NL80211_CMD_SET_MAC_ACL,
		.doit = nl80211_set_mac_acl,
		.policy = nl80211_policy,
		.flags = GENL_ADMIN_PERM,
		.internal_flags = NL80211_FLAG_NEED_NETDEV |
				  NL80211_FLAG_NEED_RTNL,
	},
	{
		.cmd = NL80211_CMD_RADAR_DETECT,
		.doit = nl80211_start_radar_detection,
		.policy = nl80211_policy,
		.flags = GENL_ADMIN_PERM,
		.internal_flags = NL80211_FLAG_NEED_NETDEV_UP |
				  NL80211_FLAG_NEED_RTNL,
	},
	{
		.cmd = NL80211_CMD_GET_PROTOCOL_FEATURES,
		.doit = nl80211_get_protocol_features,
		.policy = nl80211_policy,
	},
	{
		.cmd = NL80211_CMD_UPDATE_FT_IES,
		.doit = nl80211_update_ft_ies,
		.policy = nl80211_policy,
		.flags = GENL_ADMIN_PERM,
		.internal_flags = NL80211_FLAG_NEED_NETDEV_UP |
				  NL80211_FLAG_NEED_RTNL,
	},
	{
		.cmd = NL80211_CMD_CRIT_PROTOCOL_START,
		.doit = nl80211_crit_protocol_start,
		.policy = nl80211_policy,
		.flags = GENL_ADMIN_PERM,
		.internal_flags = NL80211_FLAG_NEED_WDEV_UP |
				  NL80211_FLAG_NEED_RTNL,
	},
	{
		.cmd = NL80211_CMD_CRIT_PROTOCOL_STOP,
		.doit = nl80211_crit_protocol_stop,
		.policy = nl80211_policy,
		.flags = GENL_ADMIN_PERM,
		.internal_flags = NL80211_FLAG_NEED_WDEV_UP |
				  NL80211_FLAG_NEED_RTNL,
	},
	{
		.cmd = NL80211_CMD_GET_COALESCE,
		.doit = nl80211_get_coalesce,
		.policy = nl80211_policy,
		.internal_flags = NL80211_FLAG_NEED_WIPHY |
				  NL80211_FLAG_NEED_RTNL,
	},
	{
		.cmd = NL80211_CMD_SET_COALESCE,
		.doit = nl80211_set_coalesce,
		.policy = nl80211_policy,
		.flags = GENL_ADMIN_PERM,
		.internal_flags = NL80211_FLAG_NEED_WIPHY |
				  NL80211_FLAG_NEED_RTNL,
	},
	{
		.cmd = NL80211_CMD_CHANNEL_SWITCH,
		.doit = nl80211_channel_switch,
		.policy = nl80211_policy,
		.flags = GENL_ADMIN_PERM,
		.internal_flags = NL80211_FLAG_NEED_NETDEV_UP |
				  NL80211_FLAG_NEED_RTNL,
	},
	{
		.cmd = NL80211_CMD_VENDOR,
		.doit = nl80211_vendor_cmd,
		.policy = nl80211_policy,
		.flags = GENL_ADMIN_PERM,
		.internal_flags = NL80211_FLAG_NEED_WIPHY |
				  NL80211_FLAG_NEED_RTNL,
	},
	{
		.cmd = NL80211_CMD_SET_QOS_MAP,
		.doit = nl80211_set_qos_map,
		.policy = nl80211_policy,
		.flags = GENL_ADMIN_PERM,
		.internal_flags = NL80211_FLAG_NEED_NETDEV_UP |
				  NL80211_FLAG_NEED_RTNL,
	},
};

/* notification functions */

void nl80211_notify_dev_rename(struct cfg80211_registered_device *rdev)
{
	struct sk_buff *msg;
	struct nl80211_dump_wiphy_state state = {};

	msg = nlmsg_new(NLMSG_DEFAULT_SIZE, GFP_KERNEL);
	if (!msg)
		return;

	if (nl80211_send_wiphy(rdev, msg, 0, 0, 0, &state) < 0) {
		nlmsg_free(msg);
		return;
	}

	genlmsg_multicast_netns(&nl80211_fam, wiphy_net(&rdev->wiphy), msg, 0,
				NL80211_MCGRP_CONFIG, GFP_KERNEL);
}

static int nl80211_add_scan_req(struct sk_buff *msg,
				struct cfg80211_registered_device *rdev)
{
	struct cfg80211_scan_request *req = rdev->scan_req;
	struct nlattr *nest;
	int i;

	if (WARN_ON(!req))
		return 0;

	nest = nla_nest_start(msg, NL80211_ATTR_SCAN_SSIDS);
	if (!nest)
		goto nla_put_failure;
	for (i = 0; i < req->n_ssids; i++) {
		if (nla_put(msg, i, req->ssids[i].ssid_len, req->ssids[i].ssid))
			goto nla_put_failure;
	}
	nla_nest_end(msg, nest);

	nest = nla_nest_start(msg, NL80211_ATTR_SCAN_FREQUENCIES);
	if (!nest)
		goto nla_put_failure;
	for (i = 0; i < req->n_channels; i++) {
		if (nla_put_u32(msg, i, req->channels[i]->center_freq))
			goto nla_put_failure;
	}
	nla_nest_end(msg, nest);

	if (req->ie &&
	    nla_put(msg, NL80211_ATTR_IE, req->ie_len, req->ie))
		goto nla_put_failure;

	if (req->flags &&
	    nla_put_u32(msg, NL80211_ATTR_SCAN_FLAGS, req->flags))
		goto nla_put_failure;

	return 0;
 nla_put_failure:
	return -ENOBUFS;
}

static int nl80211_send_scan_msg(struct sk_buff *msg,
				 struct cfg80211_registered_device *rdev,
				 struct wireless_dev *wdev,
				 u32 portid, u32 seq, int flags,
				 u32 cmd)
{
	void *hdr;

	hdr = nl80211hdr_put(msg, portid, seq, flags, cmd);
	if (!hdr)
		return -1;

	if (nla_put_u32(msg, NL80211_ATTR_WIPHY, rdev->wiphy_idx) ||
	    (wdev->netdev && nla_put_u32(msg, NL80211_ATTR_IFINDEX,
					 wdev->netdev->ifindex)) ||
	    nla_put_u64(msg, NL80211_ATTR_WDEV, wdev_id(wdev)))
		goto nla_put_failure;

	/* ignore errors and send incomplete event anyway */
	nl80211_add_scan_req(msg, rdev);

	return genlmsg_end(msg, hdr);

 nla_put_failure:
	genlmsg_cancel(msg, hdr);
	return -EMSGSIZE;
}

static int
nl80211_send_sched_scan_msg(struct sk_buff *msg,
			    struct cfg80211_registered_device *rdev,
			    struct net_device *netdev,
			    u32 portid, u32 seq, int flags, u32 cmd)
{
	void *hdr;

	hdr = nl80211hdr_put(msg, portid, seq, flags, cmd);
	if (!hdr)
		return -1;

	if (nla_put_u32(msg, NL80211_ATTR_WIPHY, rdev->wiphy_idx) ||
	    nla_put_u32(msg, NL80211_ATTR_IFINDEX, netdev->ifindex))
		goto nla_put_failure;

	return genlmsg_end(msg, hdr);

 nla_put_failure:
	genlmsg_cancel(msg, hdr);
	return -EMSGSIZE;
}

void nl80211_send_scan_start(struct cfg80211_registered_device *rdev,
			     struct wireless_dev *wdev)
{
	struct sk_buff *msg;

	msg = nlmsg_new(NLMSG_DEFAULT_SIZE, GFP_KERNEL);
	if (!msg)
		return;

	if (nl80211_send_scan_msg(msg, rdev, wdev, 0, 0, 0,
				  NL80211_CMD_TRIGGER_SCAN) < 0) {
		nlmsg_free(msg);
		return;
	}

	genlmsg_multicast_netns(&nl80211_fam, wiphy_net(&rdev->wiphy), msg, 0,
				NL80211_MCGRP_SCAN, GFP_KERNEL);
}

struct sk_buff *nl80211_build_scan_msg(struct cfg80211_registered_device *rdev,
				       struct wireless_dev *wdev, bool aborted)
{
	struct sk_buff *msg;

	msg = nlmsg_new(NLMSG_DEFAULT_SIZE, GFP_KERNEL);
	if (!msg)
		return NULL;

	if (nl80211_send_scan_msg(msg, rdev, wdev, 0, 0, 0,
				  aborted ? NL80211_CMD_SCAN_ABORTED :
					    NL80211_CMD_NEW_SCAN_RESULTS) < 0) {
		nlmsg_free(msg);
		return NULL;
	}

	return msg;
}

void nl80211_send_scan_result(struct cfg80211_registered_device *rdev,
			      struct sk_buff *msg)
{
	if (!msg)
		return;

	genlmsg_multicast_netns(&nl80211_fam, wiphy_net(&rdev->wiphy), msg, 0,
				NL80211_MCGRP_SCAN, GFP_KERNEL);
}

void nl80211_send_sched_scan_results(struct cfg80211_registered_device *rdev,
				     struct net_device *netdev)
{
	struct sk_buff *msg;

	msg = nlmsg_new(NLMSG_DEFAULT_SIZE, GFP_KERNEL);
	if (!msg)
		return;

	if (nl80211_send_sched_scan_msg(msg, rdev, netdev, 0, 0, 0,
					NL80211_CMD_SCHED_SCAN_RESULTS) < 0) {
		nlmsg_free(msg);
		return;
	}

	genlmsg_multicast_netns(&nl80211_fam, wiphy_net(&rdev->wiphy), msg, 0,
				NL80211_MCGRP_SCAN, GFP_KERNEL);
}

void nl80211_send_sched_scan(struct cfg80211_registered_device *rdev,
			     struct net_device *netdev, u32 cmd)
{
	struct sk_buff *msg;

	msg = nlmsg_new(NLMSG_DEFAULT_SIZE, GFP_KERNEL);
	if (!msg)
		return;

	if (nl80211_send_sched_scan_msg(msg, rdev, netdev, 0, 0, 0, cmd) < 0) {
		nlmsg_free(msg);
		return;
	}

	genlmsg_multicast_netns(&nl80211_fam, wiphy_net(&rdev->wiphy), msg, 0,
				NL80211_MCGRP_SCAN, GFP_KERNEL);
}

/*
 * This can happen on global regulatory changes or device specific settings
 * based on custom world regulatory domains.
 */
void nl80211_send_reg_change_event(struct regulatory_request *request)
{
	struct sk_buff *msg;
	void *hdr;

	msg = nlmsg_new(NLMSG_DEFAULT_SIZE, GFP_KERNEL);
	if (!msg)
		return;

	hdr = nl80211hdr_put(msg, 0, 0, 0, NL80211_CMD_REG_CHANGE);
	if (!hdr) {
		nlmsg_free(msg);
		return;
	}

	/* Userspace can always count this one always being set */
	if (nla_put_u8(msg, NL80211_ATTR_REG_INITIATOR, request->initiator))
		goto nla_put_failure;

	if (request->alpha2[0] == '0' && request->alpha2[1] == '0') {
		if (nla_put_u8(msg, NL80211_ATTR_REG_TYPE,
			       NL80211_REGDOM_TYPE_WORLD))
			goto nla_put_failure;
	} else if (request->alpha2[0] == '9' && request->alpha2[1] == '9') {
		if (nla_put_u8(msg, NL80211_ATTR_REG_TYPE,
			       NL80211_REGDOM_TYPE_CUSTOM_WORLD))
			goto nla_put_failure;
	} else if ((request->alpha2[0] == '9' && request->alpha2[1] == '8') ||
		   request->intersect) {
		if (nla_put_u8(msg, NL80211_ATTR_REG_TYPE,
			       NL80211_REGDOM_TYPE_INTERSECTION))
			goto nla_put_failure;
	} else {
		if (nla_put_u8(msg, NL80211_ATTR_REG_TYPE,
			       NL80211_REGDOM_TYPE_COUNTRY) ||
		    nla_put_string(msg, NL80211_ATTR_REG_ALPHA2,
				   request->alpha2))
			goto nla_put_failure;
	}

	if (request->wiphy_idx != WIPHY_IDX_INVALID &&
	    nla_put_u32(msg, NL80211_ATTR_WIPHY, request->wiphy_idx))
		goto nla_put_failure;

	genlmsg_end(msg, hdr);

	rcu_read_lock();
	genlmsg_multicast_allns(&nl80211_fam, msg, 0,
				NL80211_MCGRP_REGULATORY, GFP_ATOMIC);
	rcu_read_unlock();

	return;

nla_put_failure:
	genlmsg_cancel(msg, hdr);
	nlmsg_free(msg);
}

static void nl80211_send_mlme_event(struct cfg80211_registered_device *rdev,
				    struct net_device *netdev,
				    const u8 *buf, size_t len,
				    enum nl80211_commands cmd, gfp_t gfp)
{
	struct sk_buff *msg;
	void *hdr;

	msg = nlmsg_new(NLMSG_DEFAULT_SIZE, gfp);
	if (!msg)
		return;

	hdr = nl80211hdr_put(msg, 0, 0, 0, cmd);
	if (!hdr) {
		nlmsg_free(msg);
		return;
	}

	if (nla_put_u32(msg, NL80211_ATTR_WIPHY, rdev->wiphy_idx) ||
	    nla_put_u32(msg, NL80211_ATTR_IFINDEX, netdev->ifindex) ||
	    nla_put(msg, NL80211_ATTR_FRAME, len, buf))
		goto nla_put_failure;

	genlmsg_end(msg, hdr);

	genlmsg_multicast_netns(&nl80211_fam, wiphy_net(&rdev->wiphy), msg, 0,
				NL80211_MCGRP_MLME, gfp);
	return;

 nla_put_failure:
	genlmsg_cancel(msg, hdr);
	nlmsg_free(msg);
}

void nl80211_send_rx_auth(struct cfg80211_registered_device *rdev,
			  struct net_device *netdev, const u8 *buf,
			  size_t len, gfp_t gfp)
{
	nl80211_send_mlme_event(rdev, netdev, buf, len,
				NL80211_CMD_AUTHENTICATE, gfp);
}

void nl80211_send_rx_assoc(struct cfg80211_registered_device *rdev,
			   struct net_device *netdev, const u8 *buf,
			   size_t len, gfp_t gfp)
{
	nl80211_send_mlme_event(rdev, netdev, buf, len,
				NL80211_CMD_ASSOCIATE, gfp);
}

void nl80211_send_deauth(struct cfg80211_registered_device *rdev,
			 struct net_device *netdev, const u8 *buf,
			 size_t len, gfp_t gfp)
{
	nl80211_send_mlme_event(rdev, netdev, buf, len,
				NL80211_CMD_DEAUTHENTICATE, gfp);
}

void nl80211_send_disassoc(struct cfg80211_registered_device *rdev,
			   struct net_device *netdev, const u8 *buf,
			   size_t len, gfp_t gfp)
{
	nl80211_send_mlme_event(rdev, netdev, buf, len,
				NL80211_CMD_DISASSOCIATE, gfp);
}

void cfg80211_rx_unprot_mlme_mgmt(struct net_device *dev, const u8 *buf,
				  size_t len)
{
	struct wireless_dev *wdev = dev->ieee80211_ptr;
	struct wiphy *wiphy = wdev->wiphy;
	struct cfg80211_registered_device *rdev = wiphy_to_rdev(wiphy);
	const struct ieee80211_mgmt *mgmt = (void *)buf;
	u32 cmd;

	if (WARN_ON(len < 2))
		return;

	if (ieee80211_is_deauth(mgmt->frame_control))
		cmd = NL80211_CMD_UNPROT_DEAUTHENTICATE;
	else
		cmd = NL80211_CMD_UNPROT_DISASSOCIATE;

	trace_cfg80211_rx_unprot_mlme_mgmt(dev, buf, len);
	nl80211_send_mlme_event(rdev, dev, buf, len, cmd, GFP_ATOMIC);
}
EXPORT_SYMBOL(cfg80211_rx_unprot_mlme_mgmt);

static void nl80211_send_mlme_timeout(struct cfg80211_registered_device *rdev,
				      struct net_device *netdev, int cmd,
				      const u8 *addr, gfp_t gfp)
{
	struct sk_buff *msg;
	void *hdr;

	msg = nlmsg_new(NLMSG_DEFAULT_SIZE, gfp);
	if (!msg)
		return;

	hdr = nl80211hdr_put(msg, 0, 0, 0, cmd);
	if (!hdr) {
		nlmsg_free(msg);
		return;
	}

	if (nla_put_u32(msg, NL80211_ATTR_WIPHY, rdev->wiphy_idx) ||
	    nla_put_u32(msg, NL80211_ATTR_IFINDEX, netdev->ifindex) ||
	    nla_put_flag(msg, NL80211_ATTR_TIMED_OUT) ||
	    nla_put(msg, NL80211_ATTR_MAC, ETH_ALEN, addr))
		goto nla_put_failure;

	genlmsg_end(msg, hdr);

	genlmsg_multicast_netns(&nl80211_fam, wiphy_net(&rdev->wiphy), msg, 0,
				NL80211_MCGRP_MLME, gfp);
	return;

 nla_put_failure:
	genlmsg_cancel(msg, hdr);
	nlmsg_free(msg);
}

void nl80211_send_auth_timeout(struct cfg80211_registered_device *rdev,
			       struct net_device *netdev, const u8 *addr,
			       gfp_t gfp)
{
	nl80211_send_mlme_timeout(rdev, netdev, NL80211_CMD_AUTHENTICATE,
				  addr, gfp);
}

void nl80211_send_assoc_timeout(struct cfg80211_registered_device *rdev,
				struct net_device *netdev, const u8 *addr,
				gfp_t gfp)
{
	nl80211_send_mlme_timeout(rdev, netdev, NL80211_CMD_ASSOCIATE,
				  addr, gfp);
}

void nl80211_send_connect_result(struct cfg80211_registered_device *rdev,
				 struct net_device *netdev, const u8 *bssid,
				 const u8 *req_ie, size_t req_ie_len,
				 const u8 *resp_ie, size_t resp_ie_len,
				 u16 status, gfp_t gfp)
{
	struct sk_buff *msg;
	void *hdr;

	msg = nlmsg_new(NLMSG_DEFAULT_SIZE, gfp);
	if (!msg)
		return;

	hdr = nl80211hdr_put(msg, 0, 0, 0, NL80211_CMD_CONNECT);
	if (!hdr) {
		nlmsg_free(msg);
		return;
	}

	if (nla_put_u32(msg, NL80211_ATTR_WIPHY, rdev->wiphy_idx) ||
	    nla_put_u32(msg, NL80211_ATTR_IFINDEX, netdev->ifindex) ||
	    (bssid && nla_put(msg, NL80211_ATTR_MAC, ETH_ALEN, bssid)) ||
	    nla_put_u16(msg, NL80211_ATTR_STATUS_CODE, status) ||
	    (req_ie &&
	     nla_put(msg, NL80211_ATTR_REQ_IE, req_ie_len, req_ie)) ||
	    (resp_ie &&
	     nla_put(msg, NL80211_ATTR_RESP_IE, resp_ie_len, resp_ie)))
		goto nla_put_failure;

	genlmsg_end(msg, hdr);

	genlmsg_multicast_netns(&nl80211_fam, wiphy_net(&rdev->wiphy), msg, 0,
				NL80211_MCGRP_MLME, gfp);
	return;

 nla_put_failure:
	genlmsg_cancel(msg, hdr);
	nlmsg_free(msg);

}

void nl80211_send_roamed(struct cfg80211_registered_device *rdev,
			 struct net_device *netdev, const u8 *bssid,
			 const u8 *req_ie, size_t req_ie_len,
			 const u8 *resp_ie, size_t resp_ie_len, gfp_t gfp)
{
	struct sk_buff *msg;
	void *hdr;

	msg = nlmsg_new(NLMSG_DEFAULT_SIZE, gfp);
	if (!msg)
		return;

	hdr = nl80211hdr_put(msg, 0, 0, 0, NL80211_CMD_ROAM);
	if (!hdr) {
		nlmsg_free(msg);
		return;
	}

	if (nla_put_u32(msg, NL80211_ATTR_WIPHY, rdev->wiphy_idx) ||
	    nla_put_u32(msg, NL80211_ATTR_IFINDEX, netdev->ifindex) ||
	    nla_put(msg, NL80211_ATTR_MAC, ETH_ALEN, bssid) ||
	    (req_ie &&
	     nla_put(msg, NL80211_ATTR_REQ_IE, req_ie_len, req_ie)) ||
	    (resp_ie &&
	     nla_put(msg, NL80211_ATTR_RESP_IE, resp_ie_len, resp_ie)))
		goto nla_put_failure;

	genlmsg_end(msg, hdr);

	genlmsg_multicast_netns(&nl80211_fam, wiphy_net(&rdev->wiphy), msg, 0,
				NL80211_MCGRP_MLME, gfp);
	return;

 nla_put_failure:
	genlmsg_cancel(msg, hdr);
	nlmsg_free(msg);

}

void nl80211_send_disconnected(struct cfg80211_registered_device *rdev,
			       struct net_device *netdev, u16 reason,
			       const u8 *ie, size_t ie_len, bool from_ap)
{
	struct sk_buff *msg;
	void *hdr;

	msg = nlmsg_new(NLMSG_DEFAULT_SIZE, GFP_KERNEL);
	if (!msg)
		return;

	hdr = nl80211hdr_put(msg, 0, 0, 0, NL80211_CMD_DISCONNECT);
	if (!hdr) {
		nlmsg_free(msg);
		return;
	}

	if (nla_put_u32(msg, NL80211_ATTR_WIPHY, rdev->wiphy_idx) ||
	    nla_put_u32(msg, NL80211_ATTR_IFINDEX, netdev->ifindex) ||
	    (from_ap && reason &&
	     nla_put_u16(msg, NL80211_ATTR_REASON_CODE, reason)) ||
	    (from_ap &&
	     nla_put_flag(msg, NL80211_ATTR_DISCONNECTED_BY_AP)) ||
	    (ie && nla_put(msg, NL80211_ATTR_IE, ie_len, ie)))
		goto nla_put_failure;

	genlmsg_end(msg, hdr);

	genlmsg_multicast_netns(&nl80211_fam, wiphy_net(&rdev->wiphy), msg, 0,
				NL80211_MCGRP_MLME, GFP_KERNEL);
	return;

 nla_put_failure:
	genlmsg_cancel(msg, hdr);
	nlmsg_free(msg);

}

void nl80211_send_ibss_bssid(struct cfg80211_registered_device *rdev,
			     struct net_device *netdev, const u8 *bssid,
			     gfp_t gfp)
{
	struct sk_buff *msg;
	void *hdr;

	msg = nlmsg_new(NLMSG_DEFAULT_SIZE, gfp);
	if (!msg)
		return;

	hdr = nl80211hdr_put(msg, 0, 0, 0, NL80211_CMD_JOIN_IBSS);
	if (!hdr) {
		nlmsg_free(msg);
		return;
	}

	if (nla_put_u32(msg, NL80211_ATTR_WIPHY, rdev->wiphy_idx) ||
	    nla_put_u32(msg, NL80211_ATTR_IFINDEX, netdev->ifindex) ||
	    nla_put(msg, NL80211_ATTR_MAC, ETH_ALEN, bssid))
		goto nla_put_failure;

	genlmsg_end(msg, hdr);

	genlmsg_multicast_netns(&nl80211_fam, wiphy_net(&rdev->wiphy), msg, 0,
				NL80211_MCGRP_MLME, gfp);
	return;

 nla_put_failure:
	genlmsg_cancel(msg, hdr);
	nlmsg_free(msg);
}

void cfg80211_notify_new_peer_candidate(struct net_device *dev, const u8 *addr,
					const u8* ie, u8 ie_len, gfp_t gfp)
{
	struct wireless_dev *wdev = dev->ieee80211_ptr;
	struct cfg80211_registered_device *rdev = wiphy_to_rdev(wdev->wiphy);
	struct sk_buff *msg;
	void *hdr;

	if (WARN_ON(wdev->iftype != NL80211_IFTYPE_MESH_POINT))
		return;

	trace_cfg80211_notify_new_peer_candidate(dev, addr);

	msg = nlmsg_new(NLMSG_DEFAULT_SIZE, gfp);
	if (!msg)
		return;

	hdr = nl80211hdr_put(msg, 0, 0, 0, NL80211_CMD_NEW_PEER_CANDIDATE);
	if (!hdr) {
		nlmsg_free(msg);
		return;
	}

	if (nla_put_u32(msg, NL80211_ATTR_WIPHY, rdev->wiphy_idx) ||
	    nla_put_u32(msg, NL80211_ATTR_IFINDEX, dev->ifindex) ||
	    nla_put(msg, NL80211_ATTR_MAC, ETH_ALEN, addr) ||
	    (ie_len && ie &&
	     nla_put(msg, NL80211_ATTR_IE, ie_len , ie)))
		goto nla_put_failure;

	genlmsg_end(msg, hdr);

	genlmsg_multicast_netns(&nl80211_fam, wiphy_net(&rdev->wiphy), msg, 0,
				NL80211_MCGRP_MLME, gfp);
	return;

 nla_put_failure:
	genlmsg_cancel(msg, hdr);
	nlmsg_free(msg);
}
EXPORT_SYMBOL(cfg80211_notify_new_peer_candidate);

void nl80211_michael_mic_failure(struct cfg80211_registered_device *rdev,
				 struct net_device *netdev, const u8 *addr,
				 enum nl80211_key_type key_type, int key_id,
				 const u8 *tsc, gfp_t gfp)
{
	struct sk_buff *msg;
	void *hdr;

	msg = nlmsg_new(NLMSG_DEFAULT_SIZE, gfp);
	if (!msg)
		return;

	hdr = nl80211hdr_put(msg, 0, 0, 0, NL80211_CMD_MICHAEL_MIC_FAILURE);
	if (!hdr) {
		nlmsg_free(msg);
		return;
	}

	if (nla_put_u32(msg, NL80211_ATTR_WIPHY, rdev->wiphy_idx) ||
	    nla_put_u32(msg, NL80211_ATTR_IFINDEX, netdev->ifindex) ||
	    (addr && nla_put(msg, NL80211_ATTR_MAC, ETH_ALEN, addr)) ||
	    nla_put_u32(msg, NL80211_ATTR_KEY_TYPE, key_type) ||
	    (key_id != -1 &&
	     nla_put_u8(msg, NL80211_ATTR_KEY_IDX, key_id)) ||
	    (tsc && nla_put(msg, NL80211_ATTR_KEY_SEQ, 6, tsc)))
		goto nla_put_failure;

	genlmsg_end(msg, hdr);

	genlmsg_multicast_netns(&nl80211_fam, wiphy_net(&rdev->wiphy), msg, 0,
				NL80211_MCGRP_MLME, gfp);
	return;

 nla_put_failure:
	genlmsg_cancel(msg, hdr);
	nlmsg_free(msg);
}

void nl80211_send_beacon_hint_event(struct wiphy *wiphy,
				    struct ieee80211_channel *channel_before,
				    struct ieee80211_channel *channel_after)
{
	struct sk_buff *msg;
	void *hdr;
	struct nlattr *nl_freq;

	msg = nlmsg_new(NLMSG_DEFAULT_SIZE, GFP_ATOMIC);
	if (!msg)
		return;

	hdr = nl80211hdr_put(msg, 0, 0, 0, NL80211_CMD_REG_BEACON_HINT);
	if (!hdr) {
		nlmsg_free(msg);
		return;
	}

	/*
	 * Since we are applying the beacon hint to a wiphy we know its
	 * wiphy_idx is valid
	 */
	if (nla_put_u32(msg, NL80211_ATTR_WIPHY, get_wiphy_idx(wiphy)))
		goto nla_put_failure;

	/* Before */
	nl_freq = nla_nest_start(msg, NL80211_ATTR_FREQ_BEFORE);
	if (!nl_freq)
		goto nla_put_failure;
	if (nl80211_msg_put_channel(msg, channel_before, false))
		goto nla_put_failure;
	nla_nest_end(msg, nl_freq);

	/* After */
	nl_freq = nla_nest_start(msg, NL80211_ATTR_FREQ_AFTER);
	if (!nl_freq)
		goto nla_put_failure;
	if (nl80211_msg_put_channel(msg, channel_after, false))
		goto nla_put_failure;
	nla_nest_end(msg, nl_freq);

	genlmsg_end(msg, hdr);

	rcu_read_lock();
	genlmsg_multicast_allns(&nl80211_fam, msg, 0,
				NL80211_MCGRP_REGULATORY, GFP_ATOMIC);
	rcu_read_unlock();

	return;

nla_put_failure:
	genlmsg_cancel(msg, hdr);
	nlmsg_free(msg);
}

static void nl80211_send_remain_on_chan_event(
	int cmd, struct cfg80211_registered_device *rdev,
	struct wireless_dev *wdev, u64 cookie,
	struct ieee80211_channel *chan,
	unsigned int duration, gfp_t gfp)
{
	struct sk_buff *msg;
	void *hdr;

	msg = nlmsg_new(NLMSG_DEFAULT_SIZE, gfp);
	if (!msg)
		return;

	hdr = nl80211hdr_put(msg, 0, 0, 0, cmd);
	if (!hdr) {
		nlmsg_free(msg);
		return;
	}

	if (nla_put_u32(msg, NL80211_ATTR_WIPHY, rdev->wiphy_idx) ||
	    (wdev->netdev && nla_put_u32(msg, NL80211_ATTR_IFINDEX,
					 wdev->netdev->ifindex)) ||
	    nla_put_u64(msg, NL80211_ATTR_WDEV, wdev_id(wdev)) ||
	    nla_put_u32(msg, NL80211_ATTR_WIPHY_FREQ, chan->center_freq) ||
	    nla_put_u32(msg, NL80211_ATTR_WIPHY_CHANNEL_TYPE,
			NL80211_CHAN_NO_HT) ||
	    nla_put_u64(msg, NL80211_ATTR_COOKIE, cookie))
		goto nla_put_failure;

	if (cmd == NL80211_CMD_REMAIN_ON_CHANNEL &&
	    nla_put_u32(msg, NL80211_ATTR_DURATION, duration))
		goto nla_put_failure;

	genlmsg_end(msg, hdr);

	genlmsg_multicast_netns(&nl80211_fam, wiphy_net(&rdev->wiphy), msg, 0,
				NL80211_MCGRP_MLME, gfp);
	return;

 nla_put_failure:
	genlmsg_cancel(msg, hdr);
	nlmsg_free(msg);
}

void cfg80211_ready_on_channel(struct wireless_dev *wdev, u64 cookie,
			       struct ieee80211_channel *chan,
			       unsigned int duration, gfp_t gfp)
{
	struct wiphy *wiphy = wdev->wiphy;
	struct cfg80211_registered_device *rdev = wiphy_to_rdev(wiphy);

	trace_cfg80211_ready_on_channel(wdev, cookie, chan, duration);
	nl80211_send_remain_on_chan_event(NL80211_CMD_REMAIN_ON_CHANNEL,
					  rdev, wdev, cookie, chan,
					  duration, gfp);
}
EXPORT_SYMBOL(cfg80211_ready_on_channel);

void cfg80211_remain_on_channel_expired(struct wireless_dev *wdev, u64 cookie,
					struct ieee80211_channel *chan,
					gfp_t gfp)
{
	struct wiphy *wiphy = wdev->wiphy;
	struct cfg80211_registered_device *rdev = wiphy_to_rdev(wiphy);

	trace_cfg80211_ready_on_channel_expired(wdev, cookie, chan);
	nl80211_send_remain_on_chan_event(NL80211_CMD_CANCEL_REMAIN_ON_CHANNEL,
					  rdev, wdev, cookie, chan, 0, gfp);
}
EXPORT_SYMBOL(cfg80211_remain_on_channel_expired);

void cfg80211_new_sta(struct net_device *dev, const u8 *mac_addr,
		      struct station_info *sinfo, gfp_t gfp)
{
	struct wiphy *wiphy = dev->ieee80211_ptr->wiphy;
	struct cfg80211_registered_device *rdev = wiphy_to_rdev(wiphy);
	struct sk_buff *msg;

	trace_cfg80211_new_sta(dev, mac_addr, sinfo);

	msg = nlmsg_new(NLMSG_DEFAULT_SIZE, gfp);
	if (!msg)
		return;

	if (nl80211_send_station(msg, 0, 0, 0,
				 rdev, dev, mac_addr, sinfo) < 0) {
		nlmsg_free(msg);
		return;
	}

	genlmsg_multicast_netns(&nl80211_fam, wiphy_net(&rdev->wiphy), msg, 0,
				NL80211_MCGRP_MLME, gfp);
}
EXPORT_SYMBOL(cfg80211_new_sta);

void cfg80211_del_sta(struct net_device *dev, const u8 *mac_addr, gfp_t gfp)
{
	struct wiphy *wiphy = dev->ieee80211_ptr->wiphy;
	struct cfg80211_registered_device *rdev = wiphy_to_rdev(wiphy);
	struct sk_buff *msg;
	void *hdr;

	trace_cfg80211_del_sta(dev, mac_addr);

	msg = nlmsg_new(NLMSG_DEFAULT_SIZE, gfp);
	if (!msg)
		return;

	hdr = nl80211hdr_put(msg, 0, 0, 0, NL80211_CMD_DEL_STATION);
	if (!hdr) {
		nlmsg_free(msg);
		return;
	}

	if (nla_put_u32(msg, NL80211_ATTR_IFINDEX, dev->ifindex) ||
	    nla_put(msg, NL80211_ATTR_MAC, ETH_ALEN, mac_addr))
		goto nla_put_failure;

	genlmsg_end(msg, hdr);

	genlmsg_multicast_netns(&nl80211_fam, wiphy_net(&rdev->wiphy), msg, 0,
				NL80211_MCGRP_MLME, gfp);
	return;

 nla_put_failure:
	genlmsg_cancel(msg, hdr);
	nlmsg_free(msg);
}
EXPORT_SYMBOL(cfg80211_del_sta);

void cfg80211_conn_failed(struct net_device *dev, const u8 *mac_addr,
			  enum nl80211_connect_failed_reason reason,
			  gfp_t gfp)
{
	struct wiphy *wiphy = dev->ieee80211_ptr->wiphy;
	struct cfg80211_registered_device *rdev = wiphy_to_rdev(wiphy);
	struct sk_buff *msg;
	void *hdr;

	msg = nlmsg_new(NLMSG_GOODSIZE, gfp);
	if (!msg)
		return;

	hdr = nl80211hdr_put(msg, 0, 0, 0, NL80211_CMD_CONN_FAILED);
	if (!hdr) {
		nlmsg_free(msg);
		return;
	}

	if (nla_put_u32(msg, NL80211_ATTR_IFINDEX, dev->ifindex) ||
	    nla_put(msg, NL80211_ATTR_MAC, ETH_ALEN, mac_addr) ||
	    nla_put_u32(msg, NL80211_ATTR_CONN_FAILED_REASON, reason))
		goto nla_put_failure;

	genlmsg_end(msg, hdr);

	genlmsg_multicast_netns(&nl80211_fam, wiphy_net(&rdev->wiphy), msg, 0,
				NL80211_MCGRP_MLME, gfp);
	return;

 nla_put_failure:
	genlmsg_cancel(msg, hdr);
	nlmsg_free(msg);
}
EXPORT_SYMBOL(cfg80211_conn_failed);

static bool __nl80211_unexpected_frame(struct net_device *dev, u8 cmd,
				       const u8 *addr, gfp_t gfp)
{
	struct wireless_dev *wdev = dev->ieee80211_ptr;
	struct cfg80211_registered_device *rdev = wiphy_to_rdev(wdev->wiphy);
	struct sk_buff *msg;
	void *hdr;
	u32 nlportid = ACCESS_ONCE(wdev->ap_unexpected_nlportid);

	if (!nlportid)
		return false;

	msg = nlmsg_new(100, gfp);
	if (!msg)
		return true;

	hdr = nl80211hdr_put(msg, 0, 0, 0, cmd);
	if (!hdr) {
		nlmsg_free(msg);
		return true;
	}

	if (nla_put_u32(msg, NL80211_ATTR_WIPHY, rdev->wiphy_idx) ||
	    nla_put_u32(msg, NL80211_ATTR_IFINDEX, dev->ifindex) ||
	    nla_put(msg, NL80211_ATTR_MAC, ETH_ALEN, addr))
		goto nla_put_failure;

	genlmsg_end(msg, hdr);
	genlmsg_unicast(wiphy_net(&rdev->wiphy), msg, nlportid);
	return true;

 nla_put_failure:
	genlmsg_cancel(msg, hdr);
	nlmsg_free(msg);
	return true;
}

bool cfg80211_rx_spurious_frame(struct net_device *dev,
				const u8 *addr, gfp_t gfp)
{
	struct wireless_dev *wdev = dev->ieee80211_ptr;
	bool ret;

	trace_cfg80211_rx_spurious_frame(dev, addr);

	if (WARN_ON(wdev->iftype != NL80211_IFTYPE_AP &&
		    wdev->iftype != NL80211_IFTYPE_P2P_GO)) {
		trace_cfg80211_return_bool(false);
		return false;
	}
	ret = __nl80211_unexpected_frame(dev, NL80211_CMD_UNEXPECTED_FRAME,
					 addr, gfp);
	trace_cfg80211_return_bool(ret);
	return ret;
}
EXPORT_SYMBOL(cfg80211_rx_spurious_frame);

bool cfg80211_rx_unexpected_4addr_frame(struct net_device *dev,
					const u8 *addr, gfp_t gfp)
{
	struct wireless_dev *wdev = dev->ieee80211_ptr;
	bool ret;

	trace_cfg80211_rx_unexpected_4addr_frame(dev, addr);

	if (WARN_ON(wdev->iftype != NL80211_IFTYPE_AP &&
		    wdev->iftype != NL80211_IFTYPE_P2P_GO &&
		    wdev->iftype != NL80211_IFTYPE_AP_VLAN)) {
		trace_cfg80211_return_bool(false);
		return false;
	}
	ret = __nl80211_unexpected_frame(dev,
					 NL80211_CMD_UNEXPECTED_4ADDR_FRAME,
					 addr, gfp);
	trace_cfg80211_return_bool(ret);
	return ret;
}
EXPORT_SYMBOL(cfg80211_rx_unexpected_4addr_frame);

int nl80211_send_mgmt(struct cfg80211_registered_device *rdev,
		      struct wireless_dev *wdev, u32 nlportid,
		      int freq, int sig_dbm,
		      const u8 *buf, size_t len, u32 flags, gfp_t gfp)
{
	struct net_device *netdev = wdev->netdev;
	struct sk_buff *msg;
	void *hdr;

	msg = nlmsg_new(NLMSG_DEFAULT_SIZE, gfp);
	if (!msg)
		return -ENOMEM;

	hdr = nl80211hdr_put(msg, 0, 0, 0, NL80211_CMD_FRAME);
	if (!hdr) {
		nlmsg_free(msg);
		return -ENOMEM;
	}

	if (nla_put_u32(msg, NL80211_ATTR_WIPHY, rdev->wiphy_idx) ||
	    (netdev && nla_put_u32(msg, NL80211_ATTR_IFINDEX,
					netdev->ifindex)) ||
	    nla_put_u64(msg, NL80211_ATTR_WDEV, wdev_id(wdev)) ||
	    nla_put_u32(msg, NL80211_ATTR_WIPHY_FREQ, freq) ||
	    (sig_dbm &&
	     nla_put_u32(msg, NL80211_ATTR_RX_SIGNAL_DBM, sig_dbm)) ||
	    nla_put(msg, NL80211_ATTR_FRAME, len, buf) ||
	    (flags &&
	     nla_put_u32(msg, NL80211_ATTR_RXMGMT_FLAGS, flags)))
		goto nla_put_failure;

	genlmsg_end(msg, hdr);

	return genlmsg_unicast(wiphy_net(&rdev->wiphy), msg, nlportid);

 nla_put_failure:
	genlmsg_cancel(msg, hdr);
	nlmsg_free(msg);
	return -ENOBUFS;
}

void cfg80211_mgmt_tx_status(struct wireless_dev *wdev, u64 cookie,
			     const u8 *buf, size_t len, bool ack, gfp_t gfp)
{
	struct wiphy *wiphy = wdev->wiphy;
	struct cfg80211_registered_device *rdev = wiphy_to_rdev(wiphy);
	struct net_device *netdev = wdev->netdev;
	struct sk_buff *msg;
	void *hdr;

	trace_cfg80211_mgmt_tx_status(wdev, cookie, ack);

	msg = nlmsg_new(NLMSG_DEFAULT_SIZE, gfp);
	if (!msg)
		return;

	hdr = nl80211hdr_put(msg, 0, 0, 0, NL80211_CMD_FRAME_TX_STATUS);
	if (!hdr) {
		nlmsg_free(msg);
		return;
	}

	if (nla_put_u32(msg, NL80211_ATTR_WIPHY, rdev->wiphy_idx) ||
	    (netdev && nla_put_u32(msg, NL80211_ATTR_IFINDEX,
				   netdev->ifindex)) ||
	    nla_put_u64(msg, NL80211_ATTR_WDEV, wdev_id(wdev)) ||
	    nla_put(msg, NL80211_ATTR_FRAME, len, buf) ||
	    nla_put_u64(msg, NL80211_ATTR_COOKIE, cookie) ||
	    (ack && nla_put_flag(msg, NL80211_ATTR_ACK)))
		goto nla_put_failure;

	genlmsg_end(msg, hdr);

	genlmsg_multicast_netns(&nl80211_fam, wiphy_net(&rdev->wiphy), msg, 0,
				NL80211_MCGRP_MLME, gfp);
	return;

 nla_put_failure:
	genlmsg_cancel(msg, hdr);
	nlmsg_free(msg);
}
EXPORT_SYMBOL(cfg80211_mgmt_tx_status);

void cfg80211_cqm_rssi_notify(struct net_device *dev,
			      enum nl80211_cqm_rssi_threshold_event rssi_event,
			      gfp_t gfp)
{
	struct wireless_dev *wdev = dev->ieee80211_ptr;
	struct wiphy *wiphy = wdev->wiphy;
	struct cfg80211_registered_device *rdev = wiphy_to_rdev(wiphy);
	struct sk_buff *msg;
	struct nlattr *pinfoattr;
	void *hdr;

	trace_cfg80211_cqm_rssi_notify(dev, rssi_event);

	msg = nlmsg_new(NLMSG_DEFAULT_SIZE, gfp);
	if (!msg)
		return;

	hdr = nl80211hdr_put(msg, 0, 0, 0, NL80211_CMD_NOTIFY_CQM);
	if (!hdr) {
		nlmsg_free(msg);
		return;
	}

	if (nla_put_u32(msg, NL80211_ATTR_WIPHY, rdev->wiphy_idx) ||
	    nla_put_u32(msg, NL80211_ATTR_IFINDEX, dev->ifindex))
		goto nla_put_failure;

	pinfoattr = nla_nest_start(msg, NL80211_ATTR_CQM);
	if (!pinfoattr)
		goto nla_put_failure;

	if (nla_put_u32(msg, NL80211_ATTR_CQM_RSSI_THRESHOLD_EVENT,
			rssi_event))
		goto nla_put_failure;

	nla_nest_end(msg, pinfoattr);

	genlmsg_end(msg, hdr);

	genlmsg_multicast_netns(&nl80211_fam, wiphy_net(&rdev->wiphy), msg, 0,
				NL80211_MCGRP_MLME, gfp);
	return;

 nla_put_failure:
	genlmsg_cancel(msg, hdr);
	nlmsg_free(msg);
}
EXPORT_SYMBOL(cfg80211_cqm_rssi_notify);

static void nl80211_gtk_rekey_notify(struct cfg80211_registered_device *rdev,
				     struct net_device *netdev, const u8 *bssid,
				     const u8 *replay_ctr, gfp_t gfp)
{
	struct sk_buff *msg;
	struct nlattr *rekey_attr;
	void *hdr;

	msg = nlmsg_new(NLMSG_DEFAULT_SIZE, gfp);
	if (!msg)
		return;

	hdr = nl80211hdr_put(msg, 0, 0, 0, NL80211_CMD_SET_REKEY_OFFLOAD);
	if (!hdr) {
		nlmsg_free(msg);
		return;
	}

	if (nla_put_u32(msg, NL80211_ATTR_WIPHY, rdev->wiphy_idx) ||
	    nla_put_u32(msg, NL80211_ATTR_IFINDEX, netdev->ifindex) ||
	    nla_put(msg, NL80211_ATTR_MAC, ETH_ALEN, bssid))
		goto nla_put_failure;

	rekey_attr = nla_nest_start(msg, NL80211_ATTR_REKEY_DATA);
	if (!rekey_attr)
		goto nla_put_failure;

	if (nla_put(msg, NL80211_REKEY_DATA_REPLAY_CTR,
		    NL80211_REPLAY_CTR_LEN, replay_ctr))
		goto nla_put_failure;

	nla_nest_end(msg, rekey_attr);

	genlmsg_end(msg, hdr);

	genlmsg_multicast_netns(&nl80211_fam, wiphy_net(&rdev->wiphy), msg, 0,
				NL80211_MCGRP_MLME, gfp);
	return;

 nla_put_failure:
	genlmsg_cancel(msg, hdr);
	nlmsg_free(msg);
}

void cfg80211_gtk_rekey_notify(struct net_device *dev, const u8 *bssid,
			       const u8 *replay_ctr, gfp_t gfp)
{
	struct wireless_dev *wdev = dev->ieee80211_ptr;
	struct wiphy *wiphy = wdev->wiphy;
	struct cfg80211_registered_device *rdev = wiphy_to_rdev(wiphy);

	trace_cfg80211_gtk_rekey_notify(dev, bssid);
	nl80211_gtk_rekey_notify(rdev, dev, bssid, replay_ctr, gfp);
}
EXPORT_SYMBOL(cfg80211_gtk_rekey_notify);

static void
nl80211_pmksa_candidate_notify(struct cfg80211_registered_device *rdev,
			       struct net_device *netdev, int index,
			       const u8 *bssid, bool preauth, gfp_t gfp)
{
	struct sk_buff *msg;
	struct nlattr *attr;
	void *hdr;

	msg = nlmsg_new(NLMSG_DEFAULT_SIZE, gfp);
	if (!msg)
		return;

	hdr = nl80211hdr_put(msg, 0, 0, 0, NL80211_CMD_PMKSA_CANDIDATE);
	if (!hdr) {
		nlmsg_free(msg);
		return;
	}

	if (nla_put_u32(msg, NL80211_ATTR_WIPHY, rdev->wiphy_idx) ||
	    nla_put_u32(msg, NL80211_ATTR_IFINDEX, netdev->ifindex))
		goto nla_put_failure;

	attr = nla_nest_start(msg, NL80211_ATTR_PMKSA_CANDIDATE);
	if (!attr)
		goto nla_put_failure;

	if (nla_put_u32(msg, NL80211_PMKSA_CANDIDATE_INDEX, index) ||
	    nla_put(msg, NL80211_PMKSA_CANDIDATE_BSSID, ETH_ALEN, bssid) ||
	    (preauth &&
	     nla_put_flag(msg, NL80211_PMKSA_CANDIDATE_PREAUTH)))
		goto nla_put_failure;

	nla_nest_end(msg, attr);

	genlmsg_end(msg, hdr);

	genlmsg_multicast_netns(&nl80211_fam, wiphy_net(&rdev->wiphy), msg, 0,
				NL80211_MCGRP_MLME, gfp);
	return;

 nla_put_failure:
	genlmsg_cancel(msg, hdr);
	nlmsg_free(msg);
}

void cfg80211_pmksa_candidate_notify(struct net_device *dev, int index,
				     const u8 *bssid, bool preauth, gfp_t gfp)
{
	struct wireless_dev *wdev = dev->ieee80211_ptr;
	struct wiphy *wiphy = wdev->wiphy;
	struct cfg80211_registered_device *rdev = wiphy_to_rdev(wiphy);

	trace_cfg80211_pmksa_candidate_notify(dev, index, bssid, preauth);
	nl80211_pmksa_candidate_notify(rdev, dev, index, bssid, preauth, gfp);
}
EXPORT_SYMBOL(cfg80211_pmksa_candidate_notify);

static void nl80211_ch_switch_notify(struct cfg80211_registered_device *rdev,
				     struct net_device *netdev,
				     struct cfg80211_chan_def *chandef,
				     gfp_t gfp)
{
	struct sk_buff *msg;
	void *hdr;

	msg = nlmsg_new(NLMSG_DEFAULT_SIZE, gfp);
	if (!msg)
		return;

	hdr = nl80211hdr_put(msg, 0, 0, 0, NL80211_CMD_CH_SWITCH_NOTIFY);
	if (!hdr) {
		nlmsg_free(msg);
		return;
	}

	if (nla_put_u32(msg, NL80211_ATTR_IFINDEX, netdev->ifindex))
		goto nla_put_failure;

	if (nl80211_send_chandef(msg, chandef))
		goto nla_put_failure;

	genlmsg_end(msg, hdr);

	genlmsg_multicast_netns(&nl80211_fam, wiphy_net(&rdev->wiphy), msg, 0,
				NL80211_MCGRP_MLME, gfp);
	return;

 nla_put_failure:
	genlmsg_cancel(msg, hdr);
	nlmsg_free(msg);
}

void cfg80211_ch_switch_notify(struct net_device *dev,
			       struct cfg80211_chan_def *chandef)
{
	struct wireless_dev *wdev = dev->ieee80211_ptr;
	struct wiphy *wiphy = wdev->wiphy;
	struct cfg80211_registered_device *rdev = wiphy_to_rdev(wiphy);

	ASSERT_WDEV_LOCK(wdev);

	trace_cfg80211_ch_switch_notify(dev, chandef);

	if (WARN_ON(wdev->iftype != NL80211_IFTYPE_AP &&
		    wdev->iftype != NL80211_IFTYPE_P2P_GO &&
		    wdev->iftype != NL80211_IFTYPE_ADHOC &&
		    wdev->iftype != NL80211_IFTYPE_MESH_POINT))
		return;

	wdev->chandef = *chandef;
	wdev->preset_chandef = *chandef;
	nl80211_ch_switch_notify(rdev, dev, chandef, GFP_KERNEL);
}
EXPORT_SYMBOL(cfg80211_ch_switch_notify);

void cfg80211_cqm_txe_notify(struct net_device *dev,
			     const u8 *peer, u32 num_packets,
			     u32 rate, u32 intvl, gfp_t gfp)
{
	struct wireless_dev *wdev = dev->ieee80211_ptr;
	struct wiphy *wiphy = wdev->wiphy;
	struct cfg80211_registered_device *rdev = wiphy_to_rdev(wiphy);
	struct sk_buff *msg;
	struct nlattr *pinfoattr;
	void *hdr;

	msg = nlmsg_new(NLMSG_GOODSIZE, gfp);
	if (!msg)
		return;

	hdr = nl80211hdr_put(msg, 0, 0, 0, NL80211_CMD_NOTIFY_CQM);
	if (!hdr) {
		nlmsg_free(msg);
		return;
	}

	if (nla_put_u32(msg, NL80211_ATTR_WIPHY, rdev->wiphy_idx) ||
	    nla_put_u32(msg, NL80211_ATTR_IFINDEX, dev->ifindex) ||
	    nla_put(msg, NL80211_ATTR_MAC, ETH_ALEN, peer))
		goto nla_put_failure;

	pinfoattr = nla_nest_start(msg, NL80211_ATTR_CQM);
	if (!pinfoattr)
		goto nla_put_failure;

	if (nla_put_u32(msg, NL80211_ATTR_CQM_TXE_PKTS, num_packets))
		goto nla_put_failure;

	if (nla_put_u32(msg, NL80211_ATTR_CQM_TXE_RATE, rate))
		goto nla_put_failure;

	if (nla_put_u32(msg, NL80211_ATTR_CQM_TXE_INTVL, intvl))
		goto nla_put_failure;

	nla_nest_end(msg, pinfoattr);

	genlmsg_end(msg, hdr);

	genlmsg_multicast_netns(&nl80211_fam, wiphy_net(&rdev->wiphy), msg, 0,
				NL80211_MCGRP_MLME, gfp);
	return;

 nla_put_failure:
	genlmsg_cancel(msg, hdr);
	nlmsg_free(msg);
}
EXPORT_SYMBOL(cfg80211_cqm_txe_notify);

void
nl80211_radar_notify(struct cfg80211_registered_device *rdev,
		     const struct cfg80211_chan_def *chandef,
		     enum nl80211_radar_event event,
		     struct net_device *netdev, gfp_t gfp)
{
	struct sk_buff *msg;
	void *hdr;

	msg = nlmsg_new(NLMSG_DEFAULT_SIZE, gfp);
	if (!msg)
		return;

	hdr = nl80211hdr_put(msg, 0, 0, 0, NL80211_CMD_RADAR_DETECT);
	if (!hdr) {
		nlmsg_free(msg);
		return;
	}

	if (nla_put_u32(msg, NL80211_ATTR_WIPHY, rdev->wiphy_idx))
		goto nla_put_failure;

	/* NOP and radar events don't need a netdev parameter */
	if (netdev) {
		struct wireless_dev *wdev = netdev->ieee80211_ptr;

		if (nla_put_u32(msg, NL80211_ATTR_IFINDEX, netdev->ifindex) ||
		    nla_put_u64(msg, NL80211_ATTR_WDEV, wdev_id(wdev)))
			goto nla_put_failure;
	}

	if (nla_put_u32(msg, NL80211_ATTR_RADAR_EVENT, event))
		goto nla_put_failure;

	if (nl80211_send_chandef(msg, chandef))
		goto nla_put_failure;

	genlmsg_end(msg, hdr);

	genlmsg_multicast_netns(&nl80211_fam, wiphy_net(&rdev->wiphy), msg, 0,
				NL80211_MCGRP_MLME, gfp);
	return;

 nla_put_failure:
	genlmsg_cancel(msg, hdr);
	nlmsg_free(msg);
}

void cfg80211_cqm_pktloss_notify(struct net_device *dev,
				 const u8 *peer, u32 num_packets, gfp_t gfp)
{
	struct wireless_dev *wdev = dev->ieee80211_ptr;
	struct wiphy *wiphy = wdev->wiphy;
	struct cfg80211_registered_device *rdev = wiphy_to_rdev(wiphy);
	struct sk_buff *msg;
	struct nlattr *pinfoattr;
	void *hdr;

	trace_cfg80211_cqm_pktloss_notify(dev, peer, num_packets);

	msg = nlmsg_new(NLMSG_DEFAULT_SIZE, gfp);
	if (!msg)
		return;

	hdr = nl80211hdr_put(msg, 0, 0, 0, NL80211_CMD_NOTIFY_CQM);
	if (!hdr) {
		nlmsg_free(msg);
		return;
	}

	if (nla_put_u32(msg, NL80211_ATTR_WIPHY, rdev->wiphy_idx) ||
	    nla_put_u32(msg, NL80211_ATTR_IFINDEX, dev->ifindex) ||
	    nla_put(msg, NL80211_ATTR_MAC, ETH_ALEN, peer))
		goto nla_put_failure;

	pinfoattr = nla_nest_start(msg, NL80211_ATTR_CQM);
	if (!pinfoattr)
		goto nla_put_failure;

	if (nla_put_u32(msg, NL80211_ATTR_CQM_PKT_LOSS_EVENT, num_packets))
		goto nla_put_failure;

	nla_nest_end(msg, pinfoattr);

	genlmsg_end(msg, hdr);

	genlmsg_multicast_netns(&nl80211_fam, wiphy_net(&rdev->wiphy), msg, 0,
				NL80211_MCGRP_MLME, gfp);
	return;

 nla_put_failure:
	genlmsg_cancel(msg, hdr);
	nlmsg_free(msg);
}
EXPORT_SYMBOL(cfg80211_cqm_pktloss_notify);

void cfg80211_probe_status(struct net_device *dev, const u8 *addr,
			   u64 cookie, bool acked, gfp_t gfp)
{
	struct wireless_dev *wdev = dev->ieee80211_ptr;
	struct cfg80211_registered_device *rdev = wiphy_to_rdev(wdev->wiphy);
	struct sk_buff *msg;
	void *hdr;

	trace_cfg80211_probe_status(dev, addr, cookie, acked);

	msg = nlmsg_new(NLMSG_DEFAULT_SIZE, gfp);

	if (!msg)
		return;

	hdr = nl80211hdr_put(msg, 0, 0, 0, NL80211_CMD_PROBE_CLIENT);
	if (!hdr) {
		nlmsg_free(msg);
		return;
	}

	if (nla_put_u32(msg, NL80211_ATTR_WIPHY, rdev->wiphy_idx) ||
	    nla_put_u32(msg, NL80211_ATTR_IFINDEX, dev->ifindex) ||
	    nla_put(msg, NL80211_ATTR_MAC, ETH_ALEN, addr) ||
	    nla_put_u64(msg, NL80211_ATTR_COOKIE, cookie) ||
	    (acked && nla_put_flag(msg, NL80211_ATTR_ACK)))
		goto nla_put_failure;

	genlmsg_end(msg, hdr);

	genlmsg_multicast_netns(&nl80211_fam, wiphy_net(&rdev->wiphy), msg, 0,
				NL80211_MCGRP_MLME, gfp);
	return;

 nla_put_failure:
	genlmsg_cancel(msg, hdr);
	nlmsg_free(msg);
}
EXPORT_SYMBOL(cfg80211_probe_status);

void cfg80211_report_obss_beacon(struct wiphy *wiphy,
				 const u8 *frame, size_t len,
				 int freq, int sig_dbm)
{
	struct cfg80211_registered_device *rdev = wiphy_to_rdev(wiphy);
	struct sk_buff *msg;
	void *hdr;
	struct cfg80211_beacon_registration *reg;

	trace_cfg80211_report_obss_beacon(wiphy, frame, len, freq, sig_dbm);

	spin_lock_bh(&rdev->beacon_registrations_lock);
	list_for_each_entry(reg, &rdev->beacon_registrations, list) {
		msg = nlmsg_new(len + 100, GFP_ATOMIC);
		if (!msg) {
			spin_unlock_bh(&rdev->beacon_registrations_lock);
			return;
		}

		hdr = nl80211hdr_put(msg, 0, 0, 0, NL80211_CMD_FRAME);
		if (!hdr)
			goto nla_put_failure;

		if (nla_put_u32(msg, NL80211_ATTR_WIPHY, rdev->wiphy_idx) ||
		    (freq &&
		     nla_put_u32(msg, NL80211_ATTR_WIPHY_FREQ, freq)) ||
		    (sig_dbm &&
		     nla_put_u32(msg, NL80211_ATTR_RX_SIGNAL_DBM, sig_dbm)) ||
		    nla_put(msg, NL80211_ATTR_FRAME, len, frame))
			goto nla_put_failure;

		genlmsg_end(msg, hdr);

		genlmsg_unicast(wiphy_net(&rdev->wiphy), msg, reg->nlportid);
	}
	spin_unlock_bh(&rdev->beacon_registrations_lock);
	return;

 nla_put_failure:
	spin_unlock_bh(&rdev->beacon_registrations_lock);
	if (hdr)
		genlmsg_cancel(msg, hdr);
	nlmsg_free(msg);
}
EXPORT_SYMBOL(cfg80211_report_obss_beacon);

#ifdef CONFIG_PM
void cfg80211_report_wowlan_wakeup(struct wireless_dev *wdev,
				   struct cfg80211_wowlan_wakeup *wakeup,
				   gfp_t gfp)
{
	struct cfg80211_registered_device *rdev = wiphy_to_rdev(wdev->wiphy);
	struct sk_buff *msg;
	void *hdr;
	int size = 200;

	trace_cfg80211_report_wowlan_wakeup(wdev->wiphy, wdev, wakeup);

	if (wakeup)
		size += wakeup->packet_present_len;

	msg = nlmsg_new(size, gfp);
	if (!msg)
		return;

	hdr = nl80211hdr_put(msg, 0, 0, 0, NL80211_CMD_SET_WOWLAN);
	if (!hdr)
		goto free_msg;

	if (nla_put_u32(msg, NL80211_ATTR_WIPHY, rdev->wiphy_idx) ||
	    nla_put_u64(msg, NL80211_ATTR_WDEV, wdev_id(wdev)))
		goto free_msg;

	if (wdev->netdev && nla_put_u32(msg, NL80211_ATTR_IFINDEX,
					wdev->netdev->ifindex))
		goto free_msg;

	if (wakeup) {
		struct nlattr *reasons;

		reasons = nla_nest_start(msg, NL80211_ATTR_WOWLAN_TRIGGERS);
		if (!reasons)
			goto free_msg;

		if (wakeup->disconnect &&
		    nla_put_flag(msg, NL80211_WOWLAN_TRIG_DISCONNECT))
			goto free_msg;
		if (wakeup->magic_pkt &&
		    nla_put_flag(msg, NL80211_WOWLAN_TRIG_MAGIC_PKT))
			goto free_msg;
		if (wakeup->gtk_rekey_failure &&
		    nla_put_flag(msg, NL80211_WOWLAN_TRIG_GTK_REKEY_FAILURE))
			goto free_msg;
		if (wakeup->eap_identity_req &&
		    nla_put_flag(msg, NL80211_WOWLAN_TRIG_EAP_IDENT_REQUEST))
			goto free_msg;
		if (wakeup->four_way_handshake &&
		    nla_put_flag(msg, NL80211_WOWLAN_TRIG_4WAY_HANDSHAKE))
			goto free_msg;
		if (wakeup->rfkill_release &&
		    nla_put_flag(msg, NL80211_WOWLAN_TRIG_RFKILL_RELEASE))
			goto free_msg;

		if (wakeup->pattern_idx >= 0 &&
		    nla_put_u32(msg, NL80211_WOWLAN_TRIG_PKT_PATTERN,
				wakeup->pattern_idx))
			goto free_msg;

		if (wakeup->tcp_match &&
		    nla_put_flag(msg, NL80211_WOWLAN_TRIG_WAKEUP_TCP_MATCH))
			goto free_msg;

		if (wakeup->tcp_connlost &&
		    nla_put_flag(msg, NL80211_WOWLAN_TRIG_WAKEUP_TCP_CONNLOST))
			goto free_msg;

		if (wakeup->tcp_nomoretokens &&
		    nla_put_flag(msg,
				 NL80211_WOWLAN_TRIG_WAKEUP_TCP_NOMORETOKENS))
			goto free_msg;

		if (wakeup->packet) {
			u32 pkt_attr = NL80211_WOWLAN_TRIG_WAKEUP_PKT_80211;
			u32 len_attr = NL80211_WOWLAN_TRIG_WAKEUP_PKT_80211_LEN;

			if (!wakeup->packet_80211) {
				pkt_attr =
					NL80211_WOWLAN_TRIG_WAKEUP_PKT_8023;
				len_attr =
					NL80211_WOWLAN_TRIG_WAKEUP_PKT_8023_LEN;
			}

			if (wakeup->packet_len &&
			    nla_put_u32(msg, len_attr, wakeup->packet_len))
				goto free_msg;

			if (nla_put(msg, pkt_attr, wakeup->packet_present_len,
				    wakeup->packet))
				goto free_msg;
		}

		nla_nest_end(msg, reasons);
	}

	genlmsg_end(msg, hdr);

	genlmsg_multicast_netns(&nl80211_fam, wiphy_net(&rdev->wiphy), msg, 0,
				NL80211_MCGRP_MLME, gfp);
	return;

 free_msg:
	nlmsg_free(msg);
}
EXPORT_SYMBOL(cfg80211_report_wowlan_wakeup);
#endif

void cfg80211_tdls_oper_request(struct net_device *dev, const u8 *peer,
				enum nl80211_tdls_operation oper,
				u16 reason_code, gfp_t gfp)
{
	struct wireless_dev *wdev = dev->ieee80211_ptr;
	struct cfg80211_registered_device *rdev = wiphy_to_rdev(wdev->wiphy);
	struct sk_buff *msg;
	void *hdr;

	trace_cfg80211_tdls_oper_request(wdev->wiphy, dev, peer, oper,
					 reason_code);

	msg = nlmsg_new(NLMSG_DEFAULT_SIZE, gfp);
	if (!msg)
		return;

	hdr = nl80211hdr_put(msg, 0, 0, 0, NL80211_CMD_TDLS_OPER);
	if (!hdr) {
		nlmsg_free(msg);
		return;
	}

	if (nla_put_u32(msg, NL80211_ATTR_WIPHY, rdev->wiphy_idx) ||
	    nla_put_u32(msg, NL80211_ATTR_IFINDEX, dev->ifindex) ||
	    nla_put_u8(msg, NL80211_ATTR_TDLS_OPERATION, oper) ||
	    nla_put(msg, NL80211_ATTR_MAC, ETH_ALEN, peer) ||
	    (reason_code > 0 &&
	     nla_put_u16(msg, NL80211_ATTR_REASON_CODE, reason_code)))
		goto nla_put_failure;

	genlmsg_end(msg, hdr);

	genlmsg_multicast_netns(&nl80211_fam, wiphy_net(&rdev->wiphy), msg, 0,
				NL80211_MCGRP_MLME, gfp);
	return;

 nla_put_failure:
	genlmsg_cancel(msg, hdr);
	nlmsg_free(msg);
}
EXPORT_SYMBOL(cfg80211_tdls_oper_request);

static int nl80211_netlink_notify(struct notifier_block * nb,
				  unsigned long state,
				  void *_notify)
{
	struct netlink_notify *notify = _notify;
	struct cfg80211_registered_device *rdev;
	struct wireless_dev *wdev;
	struct cfg80211_beacon_registration *reg, *tmp;

	if (state != NETLINK_URELEASE)
		return NOTIFY_DONE;

	rcu_read_lock();

	list_for_each_entry_rcu(rdev, &cfg80211_rdev_list, list) {
		bool schedule_destroy_work = false;

		list_for_each_entry_rcu(wdev, &rdev->wdev_list, list) {
			cfg80211_mlme_unregister_socket(wdev, notify->portid);

			if (wdev->owner_nlportid == notify->portid)
				schedule_destroy_work = true;
		}

		spin_lock_bh(&rdev->beacon_registrations_lock);
		list_for_each_entry_safe(reg, tmp, &rdev->beacon_registrations,
					 list) {
			if (reg->nlportid == notify->portid) {
				list_del(&reg->list);
				kfree(reg);
				break;
			}
		}
		spin_unlock_bh(&rdev->beacon_registrations_lock);

		if (schedule_destroy_work) {
			struct cfg80211_iface_destroy *destroy;

			destroy = kzalloc(sizeof(*destroy), GFP_ATOMIC);
			if (destroy) {
				destroy->nlportid = notify->portid;
				spin_lock(&rdev->destroy_list_lock);
				list_add(&destroy->list, &rdev->destroy_list);
				spin_unlock(&rdev->destroy_list_lock);
				schedule_work(&rdev->destroy_work);
			}
		}
	}

	rcu_read_unlock();

	return NOTIFY_OK;
}

static struct notifier_block nl80211_netlink_notifier = {
	.notifier_call = nl80211_netlink_notify,
};

void cfg80211_ft_event(struct net_device *netdev,
		       struct cfg80211_ft_event_params *ft_event)
{
	struct wiphy *wiphy = netdev->ieee80211_ptr->wiphy;
	struct cfg80211_registered_device *rdev = wiphy_to_rdev(wiphy);
	struct sk_buff *msg;
	void *hdr;

	trace_cfg80211_ft_event(wiphy, netdev, ft_event);

	if (!ft_event->target_ap)
		return;

	msg = nlmsg_new(NLMSG_DEFAULT_SIZE, GFP_KERNEL);
	if (!msg)
		return;

	hdr = nl80211hdr_put(msg, 0, 0, 0, NL80211_CMD_FT_EVENT);
	if (!hdr)
		goto out;

	if (nla_put_u32(msg, NL80211_ATTR_WIPHY, rdev->wiphy_idx) ||
	    nla_put_u32(msg, NL80211_ATTR_IFINDEX, netdev->ifindex) ||
	    nla_put(msg, NL80211_ATTR_MAC, ETH_ALEN, ft_event->target_ap))
		goto out;

	if (ft_event->ies &&
	    nla_put(msg, NL80211_ATTR_IE, ft_event->ies_len, ft_event->ies))
		goto out;
	if (ft_event->ric_ies &&
	    nla_put(msg, NL80211_ATTR_IE_RIC, ft_event->ric_ies_len,
		    ft_event->ric_ies))
		goto out;

	genlmsg_end(msg, hdr);

	genlmsg_multicast_netns(&nl80211_fam, wiphy_net(&rdev->wiphy), msg, 0,
				NL80211_MCGRP_MLME, GFP_KERNEL);
	return;
 out:
	nlmsg_free(msg);
}
EXPORT_SYMBOL(cfg80211_ft_event);

void cfg80211_crit_proto_stopped(struct wireless_dev *wdev, gfp_t gfp)
{
	struct cfg80211_registered_device *rdev;
	struct sk_buff *msg;
	void *hdr;
	u32 nlportid;

	rdev = wiphy_to_rdev(wdev->wiphy);
	if (!rdev->crit_proto_nlportid)
		return;

	nlportid = rdev->crit_proto_nlportid;
	rdev->crit_proto_nlportid = 0;

	msg = nlmsg_new(NLMSG_DEFAULT_SIZE, gfp);
	if (!msg)
		return;

	hdr = nl80211hdr_put(msg, 0, 0, 0, NL80211_CMD_CRIT_PROTOCOL_STOP);
	if (!hdr)
		goto nla_put_failure;

	if (nla_put_u32(msg, NL80211_ATTR_WIPHY, rdev->wiphy_idx) ||
	    nla_put_u64(msg, NL80211_ATTR_WDEV, wdev_id(wdev)))
		goto nla_put_failure;

	genlmsg_end(msg, hdr);

	genlmsg_unicast(wiphy_net(&rdev->wiphy), msg, nlportid);
	return;

 nla_put_failure:
	if (hdr)
		genlmsg_cancel(msg, hdr);
	nlmsg_free(msg);

}
EXPORT_SYMBOL(cfg80211_crit_proto_stopped);

void nl80211_send_ap_stopped(struct wireless_dev *wdev)
{
	struct wiphy *wiphy = wdev->wiphy;
	struct cfg80211_registered_device *rdev = wiphy_to_rdev(wiphy);
	struct sk_buff *msg;
	void *hdr;

	msg = nlmsg_new(NLMSG_DEFAULT_SIZE, GFP_KERNEL);
	if (!msg)
		return;

	hdr = nl80211hdr_put(msg, 0, 0, 0, NL80211_CMD_STOP_AP);
	if (!hdr)
		goto out;

	if (nla_put_u32(msg, NL80211_ATTR_WIPHY, rdev->wiphy_idx) ||
	    nla_put_u32(msg, NL80211_ATTR_IFINDEX, wdev->netdev->ifindex) ||
	    nla_put_u64(msg, NL80211_ATTR_WDEV, wdev_id(wdev)))
		goto out;

	genlmsg_end(msg, hdr);

	genlmsg_multicast_netns(&nl80211_fam, wiphy_net(wiphy), msg, 0,
				NL80211_MCGRP_MLME, GFP_KERNEL);
	return;
 out:
	nlmsg_free(msg);
}

/* initialisation/exit functions */

int nl80211_init(void)
{
	int err;

	err = genl_register_family_with_ops_groups(&nl80211_fam, nl80211_ops,
						   nl80211_mcgrps);
	if (err)
		return err;

	err = netlink_register_notifier(&nl80211_netlink_notifier);
	if (err)
		goto err_out;

	return 0;
 err_out:
	genl_unregister_family(&nl80211_fam);
	return err;
}

void nl80211_exit(void)
{
	netlink_unregister_notifier(&nl80211_netlink_notifier);
	genl_unregister_family(&nl80211_fam);
}<|MERGE_RESOLUTION|>--- conflicted
+++ resolved
@@ -386,10 +386,7 @@
 	[NL80211_ATTR_WIPHY_FREQ_HINT] = { .type = NLA_U32 },
 	[NL80211_ATTR_TDLS_PEER_CAPABILITY] = { .type = NLA_U32 },
 	[NL80211_ATTR_IFACE_SOCKET_OWNER] = { .type = NLA_FLAG },
-<<<<<<< HEAD
-=======
 	[NL80211_ATTR_CSA_C_OFFSETS_TX] = { .type = NLA_BINARY },
->>>>>>> 03c44446
 };
 
 /* policy for the key attributes */
@@ -5837,11 +5834,7 @@
 		return -EBUSY;
 
 	err = cfg80211_chandef_dfs_required(wdev->wiphy, &chandef,
-<<<<<<< HEAD
-					    NL80211_IFTYPE_UNSPECIFIED);
-=======
 					    wdev->iftype);
->>>>>>> 03c44446
 	if (err < 0)
 		return err;
 

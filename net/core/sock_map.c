// SPDX-License-Identifier: GPL-2.0
/* Copyright (c) 2017 - 2018 Covalent IO, Inc. http://covalent.io */

#include <linux/bpf.h>
#include <linux/filter.h>
#include <linux/errno.h>
#include <linux/file.h>
#include <linux/net.h>
#include <linux/workqueue.h>
#include <linux/skmsg.h>
#include <linux/list.h>
#include <linux/jhash.h>
#include <linux/sock_diag.h>
#include <net/udp.h>

struct bpf_stab {
	struct bpf_map map;
	struct sock **sks;
	struct sk_psock_progs progs;
	raw_spinlock_t lock;
};

#define SOCK_CREATE_FLAG_MASK				\
	(BPF_F_NUMA_NODE | BPF_F_RDONLY | BPF_F_WRONLY)

static struct bpf_map *sock_map_alloc(union bpf_attr *attr)
{
	struct bpf_stab *stab;
	u64 cost;
	int err;

	if (!capable(CAP_NET_ADMIN))
		return ERR_PTR(-EPERM);
	if (attr->max_entries == 0 ||
	    attr->key_size    != 4 ||
	    (attr->value_size != sizeof(u32) &&
	     attr->value_size != sizeof(u64)) ||
	    attr->map_flags & ~SOCK_CREATE_FLAG_MASK)
		return ERR_PTR(-EINVAL);

	stab = kzalloc(sizeof(*stab), GFP_USER);
	if (!stab)
		return ERR_PTR(-ENOMEM);

	bpf_map_init_from_attr(&stab->map, attr);
	raw_spin_lock_init(&stab->lock);

	/* Make sure page count doesn't overflow. */
	cost = (u64) stab->map.max_entries * sizeof(struct sock *);
	err = bpf_map_charge_init(&stab->map.memory, cost);
	if (err)
		goto free_stab;

	stab->sks = bpf_map_area_alloc(stab->map.max_entries *
				       sizeof(struct sock *),
				       stab->map.numa_node);
	if (stab->sks)
		return &stab->map;
	err = -ENOMEM;
	bpf_map_charge_finish(&stab->map.memory);
free_stab:
	kfree(stab);
	return ERR_PTR(err);
}

int sock_map_get_from_fd(const union bpf_attr *attr, struct bpf_prog *prog)
{
	u32 ufd = attr->target_fd;
	struct bpf_map *map;
	struct fd f;
	int ret;

	f = fdget(ufd);
	map = __bpf_map_get(f);
	if (IS_ERR(map))
		return PTR_ERR(map);
	ret = sock_map_prog_update(map, prog, attr->attach_type);
	fdput(f);
	return ret;
}

static void sock_map_sk_acquire(struct sock *sk)
	__acquires(&sk->sk_lock.slock)
{
	lock_sock(sk);
	preempt_disable();
	rcu_read_lock();
}

static void sock_map_sk_release(struct sock *sk)
	__releases(&sk->sk_lock.slock)
{
	rcu_read_unlock();
	preempt_enable();
	release_sock(sk);
}

static void sock_map_add_link(struct sk_psock *psock,
			      struct sk_psock_link *link,
			      struct bpf_map *map, void *link_raw)
{
	link->link_raw = link_raw;
	link->map = map;
	spin_lock_bh(&psock->link_lock);
	list_add_tail(&link->list, &psock->link);
	spin_unlock_bh(&psock->link_lock);
}

static void sock_map_del_link(struct sock *sk,
			      struct sk_psock *psock, void *link_raw)
{
	struct sk_psock_link *link, *tmp;
	bool strp_stop = false;

	spin_lock_bh(&psock->link_lock);
	list_for_each_entry_safe(link, tmp, &psock->link, list) {
		if (link->link_raw == link_raw) {
			struct bpf_map *map = link->map;
			struct bpf_stab *stab = container_of(map, struct bpf_stab,
							     map);
			if (psock->parser.enabled && stab->progs.skb_parser)
				strp_stop = true;
			list_del(&link->list);
			sk_psock_free_link(link);
		}
	}
	spin_unlock_bh(&psock->link_lock);
	if (strp_stop) {
		write_lock_bh(&sk->sk_callback_lock);
		sk_psock_stop_strp(sk, psock);
		write_unlock_bh(&sk->sk_callback_lock);
	}
}

static void sock_map_unref(struct sock *sk, void *link_raw)
{
	struct sk_psock *psock = sk_psock(sk);

	if (likely(psock)) {
		sock_map_del_link(sk, psock, link_raw);
		sk_psock_put(sk, psock);
	}
}

static int sock_map_init_proto(struct sock *sk, struct sk_psock *psock)
{
	struct proto *prot;

	sock_owned_by_me(sk);

	switch (sk->sk_type) {
	case SOCK_STREAM:
		prot = tcp_bpf_get_proto(sk, psock);
		break;

	case SOCK_DGRAM:
		prot = udp_bpf_get_proto(sk, psock);
		break;

	default:
		return -EINVAL;
	}

	if (IS_ERR(prot))
		return PTR_ERR(prot);

	sk_psock_update_proto(sk, psock, prot);
	return 0;
}

static struct sk_psock *sock_map_psock_get_checked(struct sock *sk)
{
	struct sk_psock *psock;

	rcu_read_lock();
	psock = sk_psock(sk);
	if (psock) {
		if (sk->sk_prot->close != sock_map_close) {
			psock = ERR_PTR(-EBUSY);
			goto out;
		}

		if (!refcount_inc_not_zero(&psock->refcnt))
			psock = ERR_PTR(-EBUSY);
	}
out:
	rcu_read_unlock();
	return psock;
}

static int sock_map_link(struct bpf_map *map, struct sk_psock_progs *progs,
			 struct sock *sk)
{
	struct bpf_prog *msg_parser, *skb_parser, *skb_verdict;
	struct sk_psock *psock;
	bool skb_progs;
	int ret;

	skb_verdict = READ_ONCE(progs->skb_verdict);
	skb_parser = READ_ONCE(progs->skb_parser);
	skb_progs = skb_parser && skb_verdict;
	if (skb_progs) {
		skb_verdict = bpf_prog_inc_not_zero(skb_verdict);
		if (IS_ERR(skb_verdict))
			return PTR_ERR(skb_verdict);
		skb_parser = bpf_prog_inc_not_zero(skb_parser);
		if (IS_ERR(skb_parser)) {
			bpf_prog_put(skb_verdict);
			return PTR_ERR(skb_parser);
		}
	}

	msg_parser = READ_ONCE(progs->msg_parser);
	if (msg_parser) {
		msg_parser = bpf_prog_inc_not_zero(msg_parser);
		if (IS_ERR(msg_parser)) {
			ret = PTR_ERR(msg_parser);
			goto out;
		}
	}

	psock = sock_map_psock_get_checked(sk);
	if (IS_ERR(psock)) {
		ret = PTR_ERR(psock);
		goto out_progs;
	}

	if (psock) {
		if ((msg_parser && READ_ONCE(psock->progs.msg_parser)) ||
		    (skb_progs  && READ_ONCE(psock->progs.skb_parser))) {
			sk_psock_put(sk, psock);
			ret = -EBUSY;
			goto out_progs;
		}
	} else {
		psock = sk_psock_init(sk, map->numa_node);
		if (!psock) {
			ret = -ENOMEM;
			goto out_progs;
		}
	}

	if (msg_parser)
		psock_set_prog(&psock->progs.msg_parser, msg_parser);

	ret = sock_map_init_proto(sk, psock);
	if (ret < 0)
		goto out_drop;

	write_lock_bh(&sk->sk_callback_lock);
	if (skb_progs && !psock->parser.enabled) {
		ret = sk_psock_init_strp(sk, psock);
		if (ret) {
			write_unlock_bh(&sk->sk_callback_lock);
			goto out_drop;
		}
		psock_set_prog(&psock->progs.skb_verdict, skb_verdict);
		psock_set_prog(&psock->progs.skb_parser, skb_parser);
		sk_psock_start_strp(sk, psock);
	}
	write_unlock_bh(&sk->sk_callback_lock);
	return 0;
out_drop:
	sk_psock_put(sk, psock);
out_progs:
	if (msg_parser)
		bpf_prog_put(msg_parser);
out:
	if (skb_progs) {
		bpf_prog_put(skb_verdict);
		bpf_prog_put(skb_parser);
	}
	return ret;
}

static int sock_map_link_no_progs(struct bpf_map *map, struct sock *sk)
{
	struct sk_psock *psock;
	int ret;

	psock = sock_map_psock_get_checked(sk);
	if (IS_ERR(psock))
		return PTR_ERR(psock);

	if (!psock) {
		psock = sk_psock_init(sk, map->numa_node);
		if (!psock)
			return -ENOMEM;
	}

	ret = sock_map_init_proto(sk, psock);
	if (ret < 0)
		sk_psock_put(sk, psock);
	return ret;
}

static void sock_map_free(struct bpf_map *map)
{
	struct bpf_stab *stab = container_of(map, struct bpf_stab, map);
	int i;

	/* After the sync no updates or deletes will be in-flight so it
	 * is safe to walk map and remove entries without risking a race
	 * in EEXIST update case.
	 */
	synchronize_rcu();
	for (i = 0; i < stab->map.max_entries; i++) {
		struct sock **psk = &stab->sks[i];
		struct sock *sk;

		sk = xchg(psk, NULL);
		if (sk) {
			lock_sock(sk);
			rcu_read_lock();
			sock_map_unref(sk, psk);
			rcu_read_unlock();
			release_sock(sk);
		}
	}

	/* wait for psock readers accessing its map link */
	synchronize_rcu();

	bpf_map_area_free(stab->sks);
	kfree(stab);
}

static void sock_map_release_progs(struct bpf_map *map)
{
	psock_progs_drop(&container_of(map, struct bpf_stab, map)->progs);
}

static struct sock *__sock_map_lookup_elem(struct bpf_map *map, u32 key)
{
	struct bpf_stab *stab = container_of(map, struct bpf_stab, map);

	WARN_ON_ONCE(!rcu_read_lock_held());

	if (unlikely(key >= map->max_entries))
		return NULL;
	return READ_ONCE(stab->sks[key]);
}

static void *sock_map_lookup(struct bpf_map *map, void *key)
{
	return __sock_map_lookup_elem(map, *(u32 *)key);
}

static void *sock_map_lookup_sys(struct bpf_map *map, void *key)
{
	struct sock *sk;

	if (map->value_size != sizeof(u64))
		return ERR_PTR(-ENOSPC);

	sk = __sock_map_lookup_elem(map, *(u32 *)key);
	if (!sk)
		return ERR_PTR(-ENOENT);

	sock_gen_cookie(sk);
	return &sk->sk_cookie;
}

static int __sock_map_delete(struct bpf_stab *stab, struct sock *sk_test,
			     struct sock **psk)
{
	struct sock *sk;
	int err = 0;

	raw_spin_lock_bh(&stab->lock);
	sk = *psk;
	if (!sk_test || sk_test == sk)
		sk = xchg(psk, NULL);

	if (likely(sk))
		sock_map_unref(sk, psk);
	else
		err = -EINVAL;

	raw_spin_unlock_bh(&stab->lock);
	return err;
}

static void sock_map_delete_from_link(struct bpf_map *map, struct sock *sk,
				      void *link_raw)
{
	struct bpf_stab *stab = container_of(map, struct bpf_stab, map);

	__sock_map_delete(stab, sk, link_raw);
}

static int sock_map_delete_elem(struct bpf_map *map, void *key)
{
	struct bpf_stab *stab = container_of(map, struct bpf_stab, map);
	u32 i = *(u32 *)key;
	struct sock **psk;

	if (unlikely(i >= map->max_entries))
		return -EINVAL;

	psk = &stab->sks[i];
	return __sock_map_delete(stab, NULL, psk);
}

static int sock_map_get_next_key(struct bpf_map *map, void *key, void *next)
{
	struct bpf_stab *stab = container_of(map, struct bpf_stab, map);
	u32 i = key ? *(u32 *)key : U32_MAX;
	u32 *key_next = next;

	if (i == stab->map.max_entries - 1)
		return -ENOENT;
	if (i >= stab->map.max_entries)
		*key_next = 0;
	else
		*key_next = i + 1;
	return 0;
}

static bool sock_map_redirect_allowed(const struct sock *sk)
{
	return sk->sk_state != TCP_LISTEN;
}

static int sock_map_update_common(struct bpf_map *map, u32 idx,
				  struct sock *sk, u64 flags)
{
	struct bpf_stab *stab = container_of(map, struct bpf_stab, map);
	struct sk_psock_link *link;
	struct sk_psock *psock;
	struct sock *osk;
	int ret;

	WARN_ON_ONCE(!rcu_read_lock_held());
	if (unlikely(flags > BPF_EXIST))
		return -EINVAL;
	if (unlikely(idx >= map->max_entries))
		return -E2BIG;
	if (inet_csk_has_ulp(sk))
		return -EINVAL;

	link = sk_psock_init_link();
	if (!link)
		return -ENOMEM;

	/* Only sockets we can redirect into/from in BPF need to hold
	 * refs to parser/verdict progs and have their sk_data_ready
	 * and sk_write_space callbacks overridden.
	 */
	if (sock_map_redirect_allowed(sk))
		ret = sock_map_link(map, &stab->progs, sk);
	else
		ret = sock_map_link_no_progs(map, sk);
	if (ret < 0)
		goto out_free;

	psock = sk_psock(sk);
	WARN_ON_ONCE(!psock);

	raw_spin_lock_bh(&stab->lock);
	osk = stab->sks[idx];
	if (osk && flags == BPF_NOEXIST) {
		ret = -EEXIST;
		goto out_unlock;
	} else if (!osk && flags == BPF_EXIST) {
		ret = -ENOENT;
		goto out_unlock;
	}

	sock_map_add_link(psock, link, map, &stab->sks[idx]);
	stab->sks[idx] = sk;
	if (osk)
		sock_map_unref(osk, &stab->sks[idx]);
	raw_spin_unlock_bh(&stab->lock);
	return 0;
out_unlock:
	raw_spin_unlock_bh(&stab->lock);
	if (psock)
		sk_psock_put(sk, psock);
out_free:
	sk_psock_free_link(link);
	return ret;
}

static bool sock_map_op_okay(const struct bpf_sock_ops_kern *ops)
{
	return ops->op == BPF_SOCK_OPS_PASSIVE_ESTABLISHED_CB ||
	       ops->op == BPF_SOCK_OPS_ACTIVE_ESTABLISHED_CB ||
	       ops->op == BPF_SOCK_OPS_TCP_LISTEN_CB;
}

static bool sk_is_tcp(const struct sock *sk)
{
	return sk->sk_type == SOCK_STREAM &&
	       sk->sk_protocol == IPPROTO_TCP;
}

static bool sk_is_udp(const struct sock *sk)
{
	return sk->sk_type == SOCK_DGRAM &&
	       sk->sk_protocol == IPPROTO_UDP;
}

static bool sock_map_sk_is_suitable(const struct sock *sk)
{
	return sk_is_tcp(sk) || sk_is_udp(sk);
}

static bool sock_map_sk_state_allowed(const struct sock *sk)
{
	if (sk_is_tcp(sk))
		return (1 << sk->sk_state) & (TCPF_ESTABLISHED | TCPF_LISTEN);
	else if (sk_is_udp(sk))
		return sk_hashed(sk);

	return false;
}

static int sock_map_update_elem(struct bpf_map *map, void *key,
				void *value, u64 flags)
{
	u32 idx = *(u32 *)key;
	struct socket *sock;
	struct sock *sk;
	int ret;
	u64 ufd;

	if (map->value_size == sizeof(u64))
		ufd = *(u64 *)value;
	else
		ufd = *(u32 *)value;
	if (ufd > S32_MAX)
		return -EINVAL;

	sock = sockfd_lookup(ufd, &ret);
	if (!sock)
		return ret;
	sk = sock->sk;
	if (!sk) {
		ret = -EINVAL;
		goto out;
	}
	if (!sock_map_sk_is_suitable(sk)) {
		ret = -EOPNOTSUPP;
		goto out;
	}

	sock_map_sk_acquire(sk);
<<<<<<< HEAD
	if (sk->sk_state != TCP_ESTABLISHED)
=======
	if (!sock_map_sk_state_allowed(sk))
>>>>>>> 04d5ce62
		ret = -EOPNOTSUPP;
	else
		ret = sock_map_update_common(map, idx, sk, flags);
	sock_map_sk_release(sk);
out:
	fput(sock->file);
	return ret;
}

BPF_CALL_4(bpf_sock_map_update, struct bpf_sock_ops_kern *, sops,
	   struct bpf_map *, map, void *, key, u64, flags)
{
	WARN_ON_ONCE(!rcu_read_lock_held());

	if (likely(sock_map_sk_is_suitable(sops->sk) &&
		   sock_map_op_okay(sops)))
		return sock_map_update_common(map, *(u32 *)key, sops->sk,
					      flags);
	return -EOPNOTSUPP;
}

const struct bpf_func_proto bpf_sock_map_update_proto = {
	.func		= bpf_sock_map_update,
	.gpl_only	= false,
	.pkt_access	= true,
	.ret_type	= RET_INTEGER,
	.arg1_type	= ARG_PTR_TO_CTX,
	.arg2_type	= ARG_CONST_MAP_PTR,
	.arg3_type	= ARG_PTR_TO_MAP_KEY,
	.arg4_type	= ARG_ANYTHING,
};

BPF_CALL_4(bpf_sk_redirect_map, struct sk_buff *, skb,
	   struct bpf_map *, map, u32, key, u64, flags)
{
	struct tcp_skb_cb *tcb = TCP_SKB_CB(skb);
	struct sock *sk;

	if (unlikely(flags & ~(BPF_F_INGRESS)))
		return SK_DROP;

	sk = __sock_map_lookup_elem(map, key);
	if (unlikely(!sk || !sock_map_redirect_allowed(sk)))
		return SK_DROP;

	tcb->bpf.flags = flags;
	tcb->bpf.sk_redir = sk;
	return SK_PASS;
}

const struct bpf_func_proto bpf_sk_redirect_map_proto = {
	.func           = bpf_sk_redirect_map,
	.gpl_only       = false,
	.ret_type       = RET_INTEGER,
	.arg1_type	= ARG_PTR_TO_CTX,
	.arg2_type      = ARG_CONST_MAP_PTR,
	.arg3_type      = ARG_ANYTHING,
	.arg4_type      = ARG_ANYTHING,
};

BPF_CALL_4(bpf_msg_redirect_map, struct sk_msg *, msg,
	   struct bpf_map *, map, u32, key, u64, flags)
{
	struct sock *sk;

	if (unlikely(flags & ~(BPF_F_INGRESS)))
		return SK_DROP;

	sk = __sock_map_lookup_elem(map, key);
	if (unlikely(!sk || !sock_map_redirect_allowed(sk)))
		return SK_DROP;

	msg->flags = flags;
	msg->sk_redir = sk;
	return SK_PASS;
}

const struct bpf_func_proto bpf_msg_redirect_map_proto = {
	.func           = bpf_msg_redirect_map,
	.gpl_only       = false,
	.ret_type       = RET_INTEGER,
	.arg1_type	= ARG_PTR_TO_CTX,
	.arg2_type      = ARG_CONST_MAP_PTR,
	.arg3_type      = ARG_ANYTHING,
	.arg4_type      = ARG_ANYTHING,
};

const struct bpf_map_ops sock_map_ops = {
	.map_alloc		= sock_map_alloc,
	.map_free		= sock_map_free,
	.map_get_next_key	= sock_map_get_next_key,
	.map_lookup_elem_sys_only = sock_map_lookup_sys,
	.map_update_elem	= sock_map_update_elem,
	.map_delete_elem	= sock_map_delete_elem,
	.map_lookup_elem	= sock_map_lookup,
	.map_release_uref	= sock_map_release_progs,
	.map_check_btf		= map_check_no_btf,
};

struct bpf_htab_elem {
	struct rcu_head rcu;
	u32 hash;
	struct sock *sk;
	struct hlist_node node;
	u8 key[];
};

struct bpf_htab_bucket {
	struct hlist_head head;
	raw_spinlock_t lock;
};

struct bpf_htab {
	struct bpf_map map;
	struct bpf_htab_bucket *buckets;
	u32 buckets_num;
	u32 elem_size;
	struct sk_psock_progs progs;
	atomic_t count;
};

static inline u32 sock_hash_bucket_hash(const void *key, u32 len)
{
	return jhash(key, len, 0);
}

static struct bpf_htab_bucket *sock_hash_select_bucket(struct bpf_htab *htab,
						       u32 hash)
{
	return &htab->buckets[hash & (htab->buckets_num - 1)];
}

static struct bpf_htab_elem *
sock_hash_lookup_elem_raw(struct hlist_head *head, u32 hash, void *key,
			  u32 key_size)
{
	struct bpf_htab_elem *elem;

	hlist_for_each_entry_rcu(elem, head, node) {
		if (elem->hash == hash &&
		    !memcmp(&elem->key, key, key_size))
			return elem;
	}

	return NULL;
}

static struct sock *__sock_hash_lookup_elem(struct bpf_map *map, void *key)
{
	struct bpf_htab *htab = container_of(map, struct bpf_htab, map);
	u32 key_size = map->key_size, hash;
	struct bpf_htab_bucket *bucket;
	struct bpf_htab_elem *elem;

	WARN_ON_ONCE(!rcu_read_lock_held());

	hash = sock_hash_bucket_hash(key, key_size);
	bucket = sock_hash_select_bucket(htab, hash);
	elem = sock_hash_lookup_elem_raw(&bucket->head, hash, key, key_size);

	return elem ? elem->sk : NULL;
}

static void sock_hash_free_elem(struct bpf_htab *htab,
				struct bpf_htab_elem *elem)
{
	atomic_dec(&htab->count);
	kfree_rcu(elem, rcu);
}

static void sock_hash_delete_from_link(struct bpf_map *map, struct sock *sk,
				       void *link_raw)
{
	struct bpf_htab *htab = container_of(map, struct bpf_htab, map);
	struct bpf_htab_elem *elem_probe, *elem = link_raw;
	struct bpf_htab_bucket *bucket;

	WARN_ON_ONCE(!rcu_read_lock_held());
	bucket = sock_hash_select_bucket(htab, elem->hash);

	/* elem may be deleted in parallel from the map, but access here
	 * is okay since it's going away only after RCU grace period.
	 * However, we need to check whether it's still present.
	 */
	raw_spin_lock_bh(&bucket->lock);
	elem_probe = sock_hash_lookup_elem_raw(&bucket->head, elem->hash,
					       elem->key, map->key_size);
	if (elem_probe && elem_probe == elem) {
		hlist_del_rcu(&elem->node);
		sock_map_unref(elem->sk, elem);
		sock_hash_free_elem(htab, elem);
	}
	raw_spin_unlock_bh(&bucket->lock);
}

static int sock_hash_delete_elem(struct bpf_map *map, void *key)
{
	struct bpf_htab *htab = container_of(map, struct bpf_htab, map);
	u32 hash, key_size = map->key_size;
	struct bpf_htab_bucket *bucket;
	struct bpf_htab_elem *elem;
	int ret = -ENOENT;

	hash = sock_hash_bucket_hash(key, key_size);
	bucket = sock_hash_select_bucket(htab, hash);

	raw_spin_lock_bh(&bucket->lock);
	elem = sock_hash_lookup_elem_raw(&bucket->head, hash, key, key_size);
	if (elem) {
		hlist_del_rcu(&elem->node);
		sock_map_unref(elem->sk, elem);
		sock_hash_free_elem(htab, elem);
		ret = 0;
	}
	raw_spin_unlock_bh(&bucket->lock);
	return ret;
}

static struct bpf_htab_elem *sock_hash_alloc_elem(struct bpf_htab *htab,
						  void *key, u32 key_size,
						  u32 hash, struct sock *sk,
						  struct bpf_htab_elem *old)
{
	struct bpf_htab_elem *new;

	if (atomic_inc_return(&htab->count) > htab->map.max_entries) {
		if (!old) {
			atomic_dec(&htab->count);
			return ERR_PTR(-E2BIG);
		}
	}

	new = kmalloc_node(htab->elem_size, GFP_ATOMIC | __GFP_NOWARN,
			   htab->map.numa_node);
	if (!new) {
		atomic_dec(&htab->count);
		return ERR_PTR(-ENOMEM);
	}
	memcpy(new->key, key, key_size);
	new->sk = sk;
	new->hash = hash;
	return new;
}

static int sock_hash_update_common(struct bpf_map *map, void *key,
				   struct sock *sk, u64 flags)
{
	struct bpf_htab *htab = container_of(map, struct bpf_htab, map);
	u32 key_size = map->key_size, hash;
	struct bpf_htab_elem *elem, *elem_new;
	struct bpf_htab_bucket *bucket;
	struct sk_psock_link *link;
	struct sk_psock *psock;
	int ret;

	WARN_ON_ONCE(!rcu_read_lock_held());
	if (unlikely(flags > BPF_EXIST))
		return -EINVAL;
	if (inet_csk_has_ulp(sk))
		return -EINVAL;

	link = sk_psock_init_link();
	if (!link)
		return -ENOMEM;

	/* Only sockets we can redirect into/from in BPF need to hold
	 * refs to parser/verdict progs and have their sk_data_ready
	 * and sk_write_space callbacks overridden.
	 */
	if (sock_map_redirect_allowed(sk))
		ret = sock_map_link(map, &htab->progs, sk);
	else
		ret = sock_map_link_no_progs(map, sk);
	if (ret < 0)
		goto out_free;

	psock = sk_psock(sk);
	WARN_ON_ONCE(!psock);

	hash = sock_hash_bucket_hash(key, key_size);
	bucket = sock_hash_select_bucket(htab, hash);

	raw_spin_lock_bh(&bucket->lock);
	elem = sock_hash_lookup_elem_raw(&bucket->head, hash, key, key_size);
	if (elem && flags == BPF_NOEXIST) {
		ret = -EEXIST;
		goto out_unlock;
	} else if (!elem && flags == BPF_EXIST) {
		ret = -ENOENT;
		goto out_unlock;
	}

	elem_new = sock_hash_alloc_elem(htab, key, key_size, hash, sk, elem);
	if (IS_ERR(elem_new)) {
		ret = PTR_ERR(elem_new);
		goto out_unlock;
	}

	sock_map_add_link(psock, link, map, elem_new);
	/* Add new element to the head of the list, so that
	 * concurrent search will find it before old elem.
	 */
	hlist_add_head_rcu(&elem_new->node, &bucket->head);
	if (elem) {
		hlist_del_rcu(&elem->node);
		sock_map_unref(elem->sk, elem);
		sock_hash_free_elem(htab, elem);
	}
	raw_spin_unlock_bh(&bucket->lock);
	return 0;
out_unlock:
	raw_spin_unlock_bh(&bucket->lock);
	sk_psock_put(sk, psock);
out_free:
	sk_psock_free_link(link);
	return ret;
}

static int sock_hash_update_elem(struct bpf_map *map, void *key,
				 void *value, u64 flags)
{
	struct socket *sock;
	struct sock *sk;
	int ret;
	u64 ufd;

	if (map->value_size == sizeof(u64))
		ufd = *(u64 *)value;
	else
		ufd = *(u32 *)value;
	if (ufd > S32_MAX)
		return -EINVAL;

	sock = sockfd_lookup(ufd, &ret);
	if (!sock)
		return ret;
	sk = sock->sk;
	if (!sk) {
		ret = -EINVAL;
		goto out;
	}
	if (!sock_map_sk_is_suitable(sk)) {
		ret = -EOPNOTSUPP;
		goto out;
	}

	sock_map_sk_acquire(sk);
<<<<<<< HEAD
	if (sk->sk_state != TCP_ESTABLISHED)
=======
	if (!sock_map_sk_state_allowed(sk))
>>>>>>> 04d5ce62
		ret = -EOPNOTSUPP;
	else
		ret = sock_hash_update_common(map, key, sk, flags);
	sock_map_sk_release(sk);
out:
	fput(sock->file);
	return ret;
}

static int sock_hash_get_next_key(struct bpf_map *map, void *key,
				  void *key_next)
{
	struct bpf_htab *htab = container_of(map, struct bpf_htab, map);
	struct bpf_htab_elem *elem, *elem_next;
	u32 hash, key_size = map->key_size;
	struct hlist_head *head;
	int i = 0;

	if (!key)
		goto find_first_elem;
	hash = sock_hash_bucket_hash(key, key_size);
	head = &sock_hash_select_bucket(htab, hash)->head;
	elem = sock_hash_lookup_elem_raw(head, hash, key, key_size);
	if (!elem)
		goto find_first_elem;

	elem_next = hlist_entry_safe(rcu_dereference_raw(hlist_next_rcu(&elem->node)),
				     struct bpf_htab_elem, node);
	if (elem_next) {
		memcpy(key_next, elem_next->key, key_size);
		return 0;
	}

	i = hash & (htab->buckets_num - 1);
	i++;
find_first_elem:
	for (; i < htab->buckets_num; i++) {
		head = &sock_hash_select_bucket(htab, i)->head;
		elem_next = hlist_entry_safe(rcu_dereference_raw(hlist_first_rcu(head)),
					     struct bpf_htab_elem, node);
		if (elem_next) {
			memcpy(key_next, elem_next->key, key_size);
			return 0;
		}
	}

	return -ENOENT;
}

static struct bpf_map *sock_hash_alloc(union bpf_attr *attr)
{
	struct bpf_htab *htab;
	int i, err;
	u64 cost;

	if (!capable(CAP_NET_ADMIN))
		return ERR_PTR(-EPERM);
	if (attr->max_entries == 0 ||
	    attr->key_size    == 0 ||
	    (attr->value_size != sizeof(u32) &&
	     attr->value_size != sizeof(u64)) ||
	    attr->map_flags & ~SOCK_CREATE_FLAG_MASK)
		return ERR_PTR(-EINVAL);
	if (attr->key_size > MAX_BPF_STACK)
		return ERR_PTR(-E2BIG);

	htab = kzalloc(sizeof(*htab), GFP_USER);
	if (!htab)
		return ERR_PTR(-ENOMEM);

	bpf_map_init_from_attr(&htab->map, attr);

	htab->buckets_num = roundup_pow_of_two(htab->map.max_entries);
	htab->elem_size = sizeof(struct bpf_htab_elem) +
			  round_up(htab->map.key_size, 8);
	if (htab->buckets_num == 0 ||
	    htab->buckets_num > U32_MAX / sizeof(struct bpf_htab_bucket)) {
		err = -EINVAL;
		goto free_htab;
	}

	cost = (u64) htab->buckets_num * sizeof(struct bpf_htab_bucket) +
	       (u64) htab->elem_size * htab->map.max_entries;
	if (cost >= U32_MAX - PAGE_SIZE) {
		err = -EINVAL;
		goto free_htab;
	}

	htab->buckets = bpf_map_area_alloc(htab->buckets_num *
					   sizeof(struct bpf_htab_bucket),
					   htab->map.numa_node);
	if (!htab->buckets) {
		err = -ENOMEM;
		goto free_htab;
	}

	for (i = 0; i < htab->buckets_num; i++) {
		INIT_HLIST_HEAD(&htab->buckets[i].head);
		raw_spin_lock_init(&htab->buckets[i].lock);
	}

	return &htab->map;
free_htab:
	kfree(htab);
	return ERR_PTR(err);
}

static void sock_hash_free(struct bpf_map *map)
{
	struct bpf_htab *htab = container_of(map, struct bpf_htab, map);
	struct bpf_htab_bucket *bucket;
	struct bpf_htab_elem *elem;
	struct hlist_node *node;
	int i;

	/* After the sync no updates or deletes will be in-flight so it
	 * is safe to walk map and remove entries without risking a race
	 * in EEXIST update case.
	 */
	synchronize_rcu();
	for (i = 0; i < htab->buckets_num; i++) {
		bucket = sock_hash_select_bucket(htab, i);
		hlist_for_each_entry_safe(elem, node, &bucket->head, node) {
			hlist_del_rcu(&elem->node);
			lock_sock(elem->sk);
			rcu_read_lock();
			sock_map_unref(elem->sk, elem);
			rcu_read_unlock();
			release_sock(elem->sk);
		}
	}

	/* wait for psock readers accessing its map link */
	synchronize_rcu();

	bpf_map_area_free(htab->buckets);
	kfree(htab);
}

static void *sock_hash_lookup_sys(struct bpf_map *map, void *key)
{
	struct sock *sk;

	if (map->value_size != sizeof(u64))
		return ERR_PTR(-ENOSPC);

	sk = __sock_hash_lookup_elem(map, key);
	if (!sk)
		return ERR_PTR(-ENOENT);

	sock_gen_cookie(sk);
	return &sk->sk_cookie;
}

static void *sock_hash_lookup(struct bpf_map *map, void *key)
{
	return __sock_hash_lookup_elem(map, key);
}

static void sock_hash_release_progs(struct bpf_map *map)
{
	psock_progs_drop(&container_of(map, struct bpf_htab, map)->progs);
}

BPF_CALL_4(bpf_sock_hash_update, struct bpf_sock_ops_kern *, sops,
	   struct bpf_map *, map, void *, key, u64, flags)
{
	WARN_ON_ONCE(!rcu_read_lock_held());

	if (likely(sock_map_sk_is_suitable(sops->sk) &&
		   sock_map_op_okay(sops)))
		return sock_hash_update_common(map, key, sops->sk, flags);
	return -EOPNOTSUPP;
}

const struct bpf_func_proto bpf_sock_hash_update_proto = {
	.func		= bpf_sock_hash_update,
	.gpl_only	= false,
	.pkt_access	= true,
	.ret_type	= RET_INTEGER,
	.arg1_type	= ARG_PTR_TO_CTX,
	.arg2_type	= ARG_CONST_MAP_PTR,
	.arg3_type	= ARG_PTR_TO_MAP_KEY,
	.arg4_type	= ARG_ANYTHING,
};

BPF_CALL_4(bpf_sk_redirect_hash, struct sk_buff *, skb,
	   struct bpf_map *, map, void *, key, u64, flags)
{
	struct tcp_skb_cb *tcb = TCP_SKB_CB(skb);
	struct sock *sk;

	if (unlikely(flags & ~(BPF_F_INGRESS)))
		return SK_DROP;

	sk = __sock_hash_lookup_elem(map, key);
	if (unlikely(!sk || !sock_map_redirect_allowed(sk)))
		return SK_DROP;

	tcb->bpf.flags = flags;
	tcb->bpf.sk_redir = sk;
	return SK_PASS;
}

const struct bpf_func_proto bpf_sk_redirect_hash_proto = {
	.func           = bpf_sk_redirect_hash,
	.gpl_only       = false,
	.ret_type       = RET_INTEGER,
	.arg1_type	= ARG_PTR_TO_CTX,
	.arg2_type      = ARG_CONST_MAP_PTR,
	.arg3_type      = ARG_PTR_TO_MAP_KEY,
	.arg4_type      = ARG_ANYTHING,
};

BPF_CALL_4(bpf_msg_redirect_hash, struct sk_msg *, msg,
	   struct bpf_map *, map, void *, key, u64, flags)
{
	struct sock *sk;

	if (unlikely(flags & ~(BPF_F_INGRESS)))
		return SK_DROP;

	sk = __sock_hash_lookup_elem(map, key);
	if (unlikely(!sk || !sock_map_redirect_allowed(sk)))
		return SK_DROP;

	msg->flags = flags;
	msg->sk_redir = sk;
	return SK_PASS;
}

const struct bpf_func_proto bpf_msg_redirect_hash_proto = {
	.func           = bpf_msg_redirect_hash,
	.gpl_only       = false,
	.ret_type       = RET_INTEGER,
	.arg1_type	= ARG_PTR_TO_CTX,
	.arg2_type      = ARG_CONST_MAP_PTR,
	.arg3_type      = ARG_PTR_TO_MAP_KEY,
	.arg4_type      = ARG_ANYTHING,
};

const struct bpf_map_ops sock_hash_ops = {
	.map_alloc		= sock_hash_alloc,
	.map_free		= sock_hash_free,
	.map_get_next_key	= sock_hash_get_next_key,
	.map_update_elem	= sock_hash_update_elem,
	.map_delete_elem	= sock_hash_delete_elem,
	.map_lookup_elem	= sock_hash_lookup,
	.map_lookup_elem_sys_only = sock_hash_lookup_sys,
	.map_release_uref	= sock_hash_release_progs,
	.map_check_btf		= map_check_no_btf,
};

static struct sk_psock_progs *sock_map_progs(struct bpf_map *map)
{
	switch (map->map_type) {
	case BPF_MAP_TYPE_SOCKMAP:
		return &container_of(map, struct bpf_stab, map)->progs;
	case BPF_MAP_TYPE_SOCKHASH:
		return &container_of(map, struct bpf_htab, map)->progs;
	default:
		break;
	}

	return NULL;
}

int sock_map_prog_update(struct bpf_map *map, struct bpf_prog *prog,
			 u32 which)
{
	struct sk_psock_progs *progs = sock_map_progs(map);

	if (!progs)
		return -EOPNOTSUPP;

	switch (which) {
	case BPF_SK_MSG_VERDICT:
		psock_set_prog(&progs->msg_parser, prog);
		break;
	case BPF_SK_SKB_STREAM_PARSER:
		psock_set_prog(&progs->skb_parser, prog);
		break;
	case BPF_SK_SKB_STREAM_VERDICT:
		psock_set_prog(&progs->skb_verdict, prog);
		break;
	default:
		return -EOPNOTSUPP;
	}

	return 0;
}

static void sock_map_unlink(struct sock *sk, struct sk_psock_link *link)
{
	switch (link->map->map_type) {
	case BPF_MAP_TYPE_SOCKMAP:
		return sock_map_delete_from_link(link->map, sk,
						 link->link_raw);
	case BPF_MAP_TYPE_SOCKHASH:
		return sock_hash_delete_from_link(link->map, sk,
						  link->link_raw);
	default:
		break;
	}
}

static void sock_map_remove_links(struct sock *sk, struct sk_psock *psock)
{
	struct sk_psock_link *link;

	while ((link = sk_psock_link_pop(psock))) {
		sock_map_unlink(sk, link);
		sk_psock_free_link(link);
	}
}

void sock_map_unhash(struct sock *sk)
{
	void (*saved_unhash)(struct sock *sk);
	struct sk_psock *psock;

	rcu_read_lock();
	psock = sk_psock(sk);
	if (unlikely(!psock)) {
		rcu_read_unlock();
		if (sk->sk_prot->unhash)
			sk->sk_prot->unhash(sk);
		return;
	}

	saved_unhash = psock->saved_unhash;
	sock_map_remove_links(sk, psock);
	rcu_read_unlock();
	saved_unhash(sk);
}

void sock_map_close(struct sock *sk, long timeout)
{
	void (*saved_close)(struct sock *sk, long timeout);
	struct sk_psock *psock;

	lock_sock(sk);
	rcu_read_lock();
	psock = sk_psock(sk);
	if (unlikely(!psock)) {
		rcu_read_unlock();
		release_sock(sk);
		return sk->sk_prot->close(sk, timeout);
	}

	saved_close = psock->saved_close;
	sock_map_remove_links(sk, psock);
	rcu_read_unlock();
	release_sock(sk);
	saved_close(sk, timeout);
}<|MERGE_RESOLUTION|>--- conflicted
+++ resolved
@@ -546,11 +546,7 @@
 	}
 
 	sock_map_sk_acquire(sk);
-<<<<<<< HEAD
-	if (sk->sk_state != TCP_ESTABLISHED)
-=======
 	if (!sock_map_sk_state_allowed(sk))
->>>>>>> 04d5ce62
 		ret = -EOPNOTSUPP;
 	else
 		ret = sock_map_update_common(map, idx, sk, flags);
@@ -898,11 +894,7 @@
 	}
 
 	sock_map_sk_acquire(sk);
-<<<<<<< HEAD
-	if (sk->sk_state != TCP_ESTABLISHED)
-=======
 	if (!sock_map_sk_state_allowed(sk))
->>>>>>> 04d5ce62
 		ret = -EOPNOTSUPP;
 	else
 		ret = sock_hash_update_common(map, key, sk, flags);

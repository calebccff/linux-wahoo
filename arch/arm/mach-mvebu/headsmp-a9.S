--- conflicted
+++ resolved
@@ -16,28 +16,8 @@
 #include <linux/init.h>
 
 #include <asm/assembler.h>
-<<<<<<< HEAD
 
 	__CPUINIT
-#define CPU_RESUME_ADDR_REG 0xf10182d4
-
-.global armada_375_smp_cpu1_enable_code_start
-.global armada_375_smp_cpu1_enable_code_end
-
-armada_375_smp_cpu1_enable_code_start:
-ARM_BE8(setend	be)
-	adr     r0, 1f
-	ldr	r0, [r0]
-	ldr     r1, [r0]
-ARM_BE8(rev	r1, r1)
-	mov     pc, r1
-1:
-	.word   CPU_RESUME_ADDR_REG
-armada_375_smp_cpu1_enable_code_end:
-=======
-
-	__CPUINIT
->>>>>>> bfe01a5b
 
 ENTRY(mvebu_cortex_a9_secondary_startup)
 ARM_BE8(setend	be)

#
# Makefile for some libs needed in the kernel.
#

ifdef CONFIG_FUNCTION_TRACER
ORIG_CFLAGS := $(KBUILD_CFLAGS)
KBUILD_CFLAGS = $(subst -pg,,$(ORIG_CFLAGS))
endif

lib-y := ctype.o string.o vsprintf.o cmdline.o \
	 rbtree.o radix-tree.o dump_stack.o timerqueue.o\
	 idr.o int_sqrt.o extable.o prio_tree.o \
	 sha1.o irq_regs.o reciprocal_div.o argv_split.o \
	 proportions.o prio_heap.o ratelimit.o show_mem.o \
	 is_single_threaded.o plist.o decompress.o find_next_bit.o

lib-$(CONFIG_MMU) += ioremap.o
lib-$(CONFIG_SMP) += cpumask.o

lib-y	+= kobject.o kref.o klist.o

obj-y += bcd.o div64.o sort.o parser.o halfmd4.o debug_locks.o random32.o \
	 bust_spinlocks.o hexdump.o kasprintf.o bitmap.o scatterlist.o \
	 string_helpers.o gcd.o lcm.o list_sort.o uuid.o flex_array.o \
	 bsearch.o find_last_bit.o
obj-y += kstrtox.o
obj-$(CONFIG_TEST_KSTRTOX) += test-kstrtox.o

ifeq ($(CONFIG_DEBUG_KOBJECT),y)
CFLAGS_kobject.o += -DDEBUG
CFLAGS_kobject_uevent.o += -DDEBUG
endif

lib-$(CONFIG_HOTPLUG) += kobject_uevent.o
obj-$(CONFIG_GENERIC_IOMAP) += iomap.o
obj-$(CONFIG_HAS_IOMEM) += iomap_copy.o devres.o
obj-$(CONFIG_CHECK_SIGNATURE) += check_signature.o
obj-$(CONFIG_DEBUG_LOCKING_API_SELFTESTS) += locking-selftest.o
obj-$(CONFIG_DEBUG_SPINLOCK) += spinlock_debug.o
lib-$(CONFIG_RWSEM_GENERIC_SPINLOCK) += rwsem-spinlock.o
lib-$(CONFIG_RWSEM_XCHGADD_ALGORITHM) += rwsem.o

CFLAGS_hweight.o = $(subst $(quote),,$(CONFIG_ARCH_HWEIGHT_CFLAGS))
obj-$(CONFIG_GENERIC_HWEIGHT) += hweight.o

obj-$(CONFIG_BTREE) += btree.o
obj-$(CONFIG_DEBUG_PREEMPT) += smp_processor_id.o
obj-$(CONFIG_DEBUG_LIST) += list_debug.o
obj-$(CONFIG_DEBUG_OBJECTS) += debugobjects.o

ifneq ($(CONFIG_HAVE_DEC_LOCK),y)
  lib-y += dec_and_lock.o
endif

obj-$(CONFIG_BITREVERSE) += bitrev.o
obj-$(CONFIG_RATIONAL)	+= rational.o
obj-$(CONFIG_CRC_CCITT)	+= crc-ccitt.o
obj-$(CONFIG_CRC16)	+= crc16.o
obj-$(CONFIG_CRC_T10DIF)+= crc-t10dif.o
obj-$(CONFIG_CRC_ITU_T)	+= crc-itu-t.o
obj-$(CONFIG_CRC32)	+= crc32.o
obj-$(CONFIG_CRC7)	+= crc7.o
obj-$(CONFIG_LIBCRC32C)	+= libcrc32c.o
obj-$(CONFIG_CRC8)	+= crc8.o
obj-$(CONFIG_GENERIC_ALLOCATOR) += genalloc.o

obj-$(CONFIG_ZLIB_INFLATE) += zlib_inflate/
obj-$(CONFIG_ZLIB_DEFLATE) += zlib_deflate/
obj-$(CONFIG_REED_SOLOMON) += reed_solomon/
obj-$(CONFIG_BCH) += bch.o
obj-$(CONFIG_LZO_COMPRESS) += lzo/
obj-$(CONFIG_LZO_DECOMPRESS) += lzo/
obj-$(CONFIG_XZ_DEC) += xz/
obj-$(CONFIG_RAID6_PQ) += raid6/

lib-$(CONFIG_DECOMPRESS_GZIP) += decompress_inflate.o
lib-$(CONFIG_DECOMPRESS_BZIP2) += decompress_bunzip2.o
lib-$(CONFIG_DECOMPRESS_LZMA) += decompress_unlzma.o
lib-$(CONFIG_DECOMPRESS_XZ) += decompress_unxz.o
lib-$(CONFIG_DECOMPRESS_LZO) += decompress_unlzo.o

obj-$(CONFIG_TEXTSEARCH) += textsearch.o
obj-$(CONFIG_TEXTSEARCH_KMP) += ts_kmp.o
obj-$(CONFIG_TEXTSEARCH_BM) += ts_bm.o
obj-$(CONFIG_TEXTSEARCH_FSM) += ts_fsm.o
obj-$(CONFIG_SMP) += percpu_counter.o
obj-$(CONFIG_AUDIT_GENERIC) += audit.o

obj-$(CONFIG_SWIOTLB) += swiotlb.o
obj-$(CONFIG_IOMMU_HELPER) += iommu-helper.o
obj-$(CONFIG_FAULT_INJECTION) += fault-inject.o
obj-$(CONFIG_CPU_NOTIFIER_ERROR_INJECT) += cpu-notifier-error-inject.o

lib-$(CONFIG_GENERIC_BUG) += bug.o

obj-$(CONFIG_HAVE_ARCH_TRACEHOOK) += syscall.o

obj-$(CONFIG_DYNAMIC_DEBUG) += dynamic_debug.o

obj-$(CONFIG_NLATTR) += nlattr.o

obj-$(CONFIG_LRU_CACHE) += lru_cache.o

obj-$(CONFIG_DMA_API_DEBUG) += dma-debug.o

obj-$(CONFIG_GENERIC_CSUM) += checksum.o

obj-$(CONFIG_GENERIC_ATOMIC64) += atomic64.o

obj-$(CONFIG_ATOMIC64_SELFTEST) += atomic64_test.o

obj-$(CONFIG_AVERAGE) += average.o

obj-$(CONFIG_CPU_RMAP) += cpu_rmap.o

<<<<<<< HEAD
obj-$(CONFIG_CORDIC) += cordic.o
=======
obj-$(CONFIG_LLIST) += llist.o
>>>>>>> c3e6088e

hostprogs-y	:= gen_crc32table
clean-files	:= crc32table.h

$(obj)/crc32.o: $(obj)/crc32table.h

quiet_cmd_crc32 = GEN     $@
      cmd_crc32 = $< > $@

$(obj)/crc32table.h: $(obj)/gen_crc32table
	$(call cmd,crc32)<|MERGE_RESOLUTION|>--- conflicted
+++ resolved
@@ -113,11 +113,9 @@
 
 obj-$(CONFIG_CPU_RMAP) += cpu_rmap.o
 
-<<<<<<< HEAD
 obj-$(CONFIG_CORDIC) += cordic.o
-=======
+
 obj-$(CONFIG_LLIST) += llist.o
->>>>>>> c3e6088e
 
 hostprogs-y	:= gen_crc32table
 clean-files	:= crc32table.h

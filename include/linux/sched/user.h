/* SPDX-License-Identifier: GPL-2.0 */
#ifndef _LINUX_SCHED_USER_H
#define _LINUX_SCHED_USER_H

#include <linux/uidgid.h>
#include <linux/atomic.h>
#include <linux/refcount.h>
#include <linux/ratelimit.h>

/*
 * Some day this will be a full-fledged user tracking system..
 */
struct user_struct {
	refcount_t __count;	/* reference count */
<<<<<<< HEAD
	atomic_t processes;	/* How many processes does this user have? */
	atomic_t sigpending;	/* How many pending signals does this user have? */
=======
#ifdef CONFIG_FANOTIFY
	atomic_t fanotify_listeners;
#endif
>>>>>>> 5e6b8a50
#ifdef CONFIG_EPOLL
	atomic_long_t epoll_watches; /* The number of file descriptors currently watched */
#endif
	unsigned long unix_inflight;	/* How many files in flight in unix sockets */
	atomic_long_t pipe_bufs;  /* how many pages are allocated in pipe buffers */

	/* Hash table maintenance information */
	struct hlist_node uidhash_node;
	kuid_t uid;

#if defined(CONFIG_PERF_EVENTS) || defined(CONFIG_BPF_SYSCALL) || \
    defined(CONFIG_NET) || defined(CONFIG_IO_URING)
	atomic_long_t locked_vm;
#endif
#ifdef CONFIG_WATCH_QUEUE
	atomic_t nr_watches;	/* The number of watches this user currently has */
#endif

	/* Miscellaneous per-user rate limit */
	struct ratelimit_state ratelimit;
};

extern int uids_sysfs_init(void);

extern struct user_struct *find_user(kuid_t);

extern struct user_struct root_user;
#define INIT_USER (&root_user)


/* per-UID process charging. */
extern struct user_struct * alloc_uid(kuid_t);
static inline struct user_struct *get_uid(struct user_struct *u)
{
	refcount_inc(&u->__count);
	return u;
}
extern void free_uid(struct user_struct *);

#endif /* _LINUX_SCHED_USER_H */<|MERGE_RESOLUTION|>--- conflicted
+++ resolved
@@ -12,14 +12,6 @@
  */
 struct user_struct {
 	refcount_t __count;	/* reference count */
-<<<<<<< HEAD
-	atomic_t processes;	/* How many processes does this user have? */
-	atomic_t sigpending;	/* How many pending signals does this user have? */
-=======
-#ifdef CONFIG_FANOTIFY
-	atomic_t fanotify_listeners;
-#endif
->>>>>>> 5e6b8a50
 #ifdef CONFIG_EPOLL
 	atomic_long_t epoll_watches; /* The number of file descriptors currently watched */
 #endif

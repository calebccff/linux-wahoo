--- conflicted
+++ resolved
@@ -4,20 +4,13 @@
 
 #ifndef __ASSEMBLY__
 
-<<<<<<< HEAD
-#include <linux/bitops.h>
-#include <linux/kernel.h>
-#include <linux/string.h>
-#include <linux/types.h>
-
-struct device;
-=======
 #include <linux/align.h>
-#include <linux/types.h>
 #include <linux/bitops.h>
 #include <linux/limits.h>
 #include <linux/string.h>
->>>>>>> baf2f90b
+#include <linux/types.h>
+
+struct device;
 
 /*
  * bitmaps provide bit arrays that consume one or more unsigned

/*
 * Copyright (C) 2017 Etnaviv Project
 *
 * This program is free software; you can redistribute it and/or modify it
 * under the terms of the GNU General Public License version 2 as published by
 * the Free Software Foundation.
 *
 * This program is distributed in the hope that it will be useful, but WITHOUT
 * ANY WARRANTY; without even the implied warranty of MERCHANTABILITY or
 * FITNESS FOR A PARTICULAR PURPOSE.  See the GNU General Public License for
 * more details.
 *
 * You should have received a copy of the GNU General Public License along with
 * this program.  If not, see <http://www.gnu.org/licenses/>.
 */

#include <drm/drm_mm.h>

#include "etnaviv_cmdbuf.h"
#include "etnaviv_gpu.h"
#include "etnaviv_mmu.h"
#include "etnaviv_perfmon.h"

#define SUBALLOC_SIZE		SZ_256K
#define SUBALLOC_GRANULE	SZ_4K
#define SUBALLOC_GRANULES	(SUBALLOC_SIZE / SUBALLOC_GRANULE)

struct etnaviv_cmdbuf_suballoc {
	/* suballocated dma buffer properties */
	struct etnaviv_gpu *gpu;
	void *vaddr;
	dma_addr_t paddr;

	/* GPU mapping */
	u32 iova;
	struct drm_mm_node vram_node; /* only used on MMUv2 */

	/* allocation management */
	struct mutex lock;
	DECLARE_BITMAP(granule_map, SUBALLOC_GRANULES);
	int free_space;
	wait_queue_head_t free_event;
};

struct etnaviv_cmdbuf_suballoc *
etnaviv_cmdbuf_suballoc_new(struct etnaviv_gpu * gpu)
{
	struct etnaviv_cmdbuf_suballoc *suballoc;
	int ret;

	suballoc = kzalloc(sizeof(*suballoc), GFP_KERNEL);
	if (!suballoc)
		return ERR_PTR(-ENOMEM);

	suballoc->gpu = gpu;
	mutex_init(&suballoc->lock);
	init_waitqueue_head(&suballoc->free_event);

	suballoc->vaddr = dma_alloc_wc(gpu->dev, SUBALLOC_SIZE,
				       &suballoc->paddr, GFP_KERNEL);
	if (!suballoc->vaddr)
		goto free_suballoc;

	ret = etnaviv_iommu_get_suballoc_va(gpu, suballoc->paddr,
					    &suballoc->vram_node, SUBALLOC_SIZE,
					    &suballoc->iova);
	if (ret)
		goto free_dma;

	return suballoc;

free_dma:
	dma_free_wc(gpu->dev, SUBALLOC_SIZE, suballoc->vaddr, suballoc->paddr);
free_suballoc:
	kfree(suballoc);

	return NULL;
}

void etnaviv_cmdbuf_suballoc_destroy(struct etnaviv_cmdbuf_suballoc *suballoc)
{
	etnaviv_iommu_put_suballoc_va(suballoc->gpu, &suballoc->vram_node,
				      SUBALLOC_SIZE, suballoc->iova);
	dma_free_wc(suballoc->gpu->dev, SUBALLOC_SIZE, suballoc->vaddr,
		    suballoc->paddr);
	kfree(suballoc);
}

<<<<<<< HEAD
struct etnaviv_cmdbuf *
etnaviv_cmdbuf_new(struct etnaviv_cmdbuf_suballoc *suballoc, u32 size,
		   size_t nr_bos, size_t nr_pmrs)
{
	struct etnaviv_cmdbuf *cmdbuf;
	struct etnaviv_perfmon_request *pmrs;
	size_t sz = size_vstruct(nr_bos, sizeof(cmdbuf->bo_map[0]),
				 sizeof(*cmdbuf));
	int granule_offs, order, ret;

	cmdbuf = kzalloc(sz, GFP_KERNEL);
	if (!cmdbuf)
		return NULL;

	sz = sizeof(*pmrs) * nr_pmrs;
	pmrs = kzalloc(sz, GFP_KERNEL);
	if (!pmrs)
		goto out_free_cmdbuf;

	cmdbuf->pmrs = pmrs;
=======
int etnaviv_cmdbuf_init(struct etnaviv_cmdbuf_suballoc *suballoc,
			struct etnaviv_cmdbuf *cmdbuf, u32 size)
{
	int granule_offs, order, ret;

>>>>>>> 661e50bc
	cmdbuf->suballoc = suballoc;
	cmdbuf->size = size;

	order = order_base_2(ALIGN(size, SUBALLOC_GRANULE) / SUBALLOC_GRANULE);
retry:
	mutex_lock(&suballoc->lock);
	granule_offs = bitmap_find_free_region(suballoc->granule_map,
					SUBALLOC_GRANULES, order);
	if (granule_offs < 0) {
		suballoc->free_space = 0;
		mutex_unlock(&suballoc->lock);
		ret = wait_event_interruptible_timeout(suballoc->free_event,
						       suballoc->free_space,
						       msecs_to_jiffies(10 * 1000));
		if (!ret) {
			dev_err(suballoc->gpu->dev,
				"Timeout waiting for cmdbuf space\n");
			return -ETIMEDOUT;
		}
		goto retry;
	}
	mutex_unlock(&suballoc->lock);
	cmdbuf->suballoc_offset = granule_offs * SUBALLOC_GRANULE;
	cmdbuf->vaddr = suballoc->vaddr + cmdbuf->suballoc_offset;

<<<<<<< HEAD
	return cmdbuf;

out_free_cmdbuf:
	kfree(cmdbuf);
	return NULL;
=======
	return 0;
>>>>>>> 661e50bc
}

void etnaviv_cmdbuf_free(struct etnaviv_cmdbuf *cmdbuf)
{
	struct etnaviv_cmdbuf_suballoc *suballoc = cmdbuf->suballoc;
	int order = order_base_2(ALIGN(cmdbuf->size, SUBALLOC_GRANULE) /
				 SUBALLOC_GRANULE);

	mutex_lock(&suballoc->lock);
	bitmap_release_region(suballoc->granule_map,
			      cmdbuf->suballoc_offset / SUBALLOC_GRANULE,
			      order);
	suballoc->free_space = 1;
	mutex_unlock(&suballoc->lock);
	wake_up_all(&suballoc->free_event);
<<<<<<< HEAD
	kfree(cmdbuf->pmrs);
	kfree(cmdbuf);
=======
>>>>>>> 661e50bc
}

u32 etnaviv_cmdbuf_get_va(struct etnaviv_cmdbuf *buf)
{
	return buf->suballoc->iova + buf->suballoc_offset;
}

dma_addr_t etnaviv_cmdbuf_get_pa(struct etnaviv_cmdbuf *buf)
{
	return buf->suballoc->paddr + buf->suballoc_offset;
}<|MERGE_RESOLUTION|>--- conflicted
+++ resolved
@@ -86,34 +86,11 @@
 	kfree(suballoc);
 }
 
-<<<<<<< HEAD
-struct etnaviv_cmdbuf *
-etnaviv_cmdbuf_new(struct etnaviv_cmdbuf_suballoc *suballoc, u32 size,
-		   size_t nr_bos, size_t nr_pmrs)
-{
-	struct etnaviv_cmdbuf *cmdbuf;
-	struct etnaviv_perfmon_request *pmrs;
-	size_t sz = size_vstruct(nr_bos, sizeof(cmdbuf->bo_map[0]),
-				 sizeof(*cmdbuf));
-	int granule_offs, order, ret;
-
-	cmdbuf = kzalloc(sz, GFP_KERNEL);
-	if (!cmdbuf)
-		return NULL;
-
-	sz = sizeof(*pmrs) * nr_pmrs;
-	pmrs = kzalloc(sz, GFP_KERNEL);
-	if (!pmrs)
-		goto out_free_cmdbuf;
-
-	cmdbuf->pmrs = pmrs;
-=======
 int etnaviv_cmdbuf_init(struct etnaviv_cmdbuf_suballoc *suballoc,
 			struct etnaviv_cmdbuf *cmdbuf, u32 size)
 {
 	int granule_offs, order, ret;
 
->>>>>>> 661e50bc
 	cmdbuf->suballoc = suballoc;
 	cmdbuf->size = size;
 
@@ -139,15 +116,7 @@
 	cmdbuf->suballoc_offset = granule_offs * SUBALLOC_GRANULE;
 	cmdbuf->vaddr = suballoc->vaddr + cmdbuf->suballoc_offset;
 
-<<<<<<< HEAD
-	return cmdbuf;
-
-out_free_cmdbuf:
-	kfree(cmdbuf);
-	return NULL;
-=======
 	return 0;
->>>>>>> 661e50bc
 }
 
 void etnaviv_cmdbuf_free(struct etnaviv_cmdbuf *cmdbuf)
@@ -163,11 +132,6 @@
 	suballoc->free_space = 1;
 	mutex_unlock(&suballoc->lock);
 	wake_up_all(&suballoc->free_event);
-<<<<<<< HEAD
-	kfree(cmdbuf->pmrs);
-	kfree(cmdbuf);
-=======
->>>>>>> 661e50bc
 }
 
 u32 etnaviv_cmdbuf_get_va(struct etnaviv_cmdbuf *buf)

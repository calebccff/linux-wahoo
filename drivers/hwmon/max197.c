--- conflicted
+++ resolved
@@ -5,13 +5,6 @@
  * Copyright (c) 2012 Savoir-faire Linux Inc.
  *          Vivien Didelot <vivien.didelot@savoirfairelinux.com>
  *
-<<<<<<< HEAD
- * This program is free software; you can redistribute it and/or modify
- * it under the terms of the GNU General Public License version 2 as
- * published by the Free Software Foundation.
- *
-=======
->>>>>>> 4b972a01
  * For further information, see the Documentation/hwmon/max197.rst file.
  */
 

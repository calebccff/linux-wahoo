--- conflicted
+++ resolved
@@ -72,7 +72,7 @@
 	}
 
 	BUG();
-<<<<<<< HEAD
+	return NULL;
 }
 
 int sh_pfc_get_pin_index(struct sh_pfc *pfc, unsigned int pin)
@@ -96,32 +96,6 @@
 	return -EINVAL;
 }
 
-=======
-	return NULL;
-}
-
-int sh_pfc_get_pin_index(struct sh_pfc *pfc, unsigned int pin)
-{
-	unsigned int offset;
-	unsigned int i;
-
-	if (pfc->info->ranges == NULL)
-		return pin;
-
-	for (i = 0, offset = 0; i < pfc->info->nr_ranges; ++i) {
-		const struct pinmux_range *range = &pfc->info->ranges[i];
-
-		if (pin <= range->end)
-			return pin >= range->begin
-			     ? offset + pin - range->begin : -1;
-
-		offset += range->end - range->begin + 1;
-	}
-
-	return -EINVAL;
-}
-
->>>>>>> 202ac6a2
 static int sh_pfc_enum_in_range(pinmux_enum_t enum_id,
 				const struct pinmux_range *r)
 {

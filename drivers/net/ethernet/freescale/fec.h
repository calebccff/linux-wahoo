--- conflicted
+++ resolved
@@ -442,13 +442,10 @@
 #define FEC_QUIRK_SINGLE_MDIO		(1 << 11)
 /* Controller supports RACC register */
 #define FEC_QUIRK_HAS_RACC		(1 << 12)
-<<<<<<< HEAD
 /* Controller supports interrupt coalesc */
 #define FEC_QUIRK_HAS_COALESCE		(1 << 13)
-=======
 /* Interrupt doesn't wake CPU from deep idle */
-#define FEC_QUIRK_ERR006687		(1 << 13)
->>>>>>> 4756f881
+#define FEC_QUIRK_ERR006687		(1 << 14)
 
 struct bufdesc_prop {
 	int qid;

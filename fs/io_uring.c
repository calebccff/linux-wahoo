--- conflicted
+++ resolved
@@ -2461,7 +2461,6 @@
 }
 #else
 static bool io_resubmit_prep(struct io_kiocb *req)
-<<<<<<< HEAD
 {
 	return false;
 }
@@ -2469,15 +2468,6 @@
 {
 	return false;
 }
-=======
-{
-	return false;
-}
-static bool io_rw_should_reissue(struct io_kiocb *req)
-{
-	return false;
-}
->>>>>>> 3b7961a3
 #endif
 
 static void __io_complete_rw(struct io_kiocb *req, long res, long res2,
@@ -5029,13 +5019,8 @@
 		 * Can't handle multishot for double wait for now, turn it
 		 * into one-shot mode.
 		 */
-<<<<<<< HEAD
-		if (!(req->poll.events & EPOLLONESHOT))
-			req->poll.events |= EPOLLONESHOT;
-=======
 		if (!(poll_one->events & EPOLLONESHOT))
 			poll_one->events |= EPOLLONESHOT;
->>>>>>> 3b7961a3
 		/* double add on the same waitqueue head, ignore */
 		if (poll_one->head == head)
 			return;
@@ -5246,21 +5231,12 @@
 	}
 	return do_complete;
 }
-<<<<<<< HEAD
 
 static bool io_poll_remove_one(struct io_kiocb *req)
 	__must_hold(&req->ctx->completion_lock)
 {
 	bool do_complete;
 
-=======
-
-static bool io_poll_remove_one(struct io_kiocb *req)
-	__must_hold(&req->ctx->completion_lock)
-{
-	bool do_complete;
-
->>>>>>> 3b7961a3
 	do_complete = io_poll_remove_waitqs(req);
 	if (do_complete) {
 		io_cqring_fill_event(req->ctx, req->user_data, -ECANCELED, 0);
@@ -5446,14 +5422,6 @@
 	struct io_kiocb *preq;
 	bool completing;
 	int ret;
-<<<<<<< HEAD
-
-	spin_lock_irq(&ctx->completion_lock);
-	preq = io_poll_find(ctx, req->poll_update.old_user_data, true);
-	if (!preq) {
-		ret = -ENOENT;
-		goto err;
-=======
 
 	spin_lock_irq(&ctx->completion_lock);
 	preq = io_poll_find(ctx, req->poll_update.old_user_data, true);
@@ -5506,62 +5474,10 @@
 			req_set_fail_links(preq);
 			io_req_complete(preq, ret);
 		}
->>>>>>> 3b7961a3
 	}
 	return 0;
 }
 
-<<<<<<< HEAD
-	if (!req->poll_update.update_events && !req->poll_update.update_user_data) {
-		completing = true;
-		ret = io_poll_remove_one(preq) ? 0 : -EALREADY;
-		goto err;
-	}
-
-	/*
-	 * Don't allow racy completion with singleshot, as we cannot safely
-	 * update those. For multishot, if we're racing with completion, just
-	 * let completion re-add it.
-	 */
-	completing = !__io_poll_remove_one(preq, &preq->poll, false);
-	if (completing && (preq->poll.events & EPOLLONESHOT)) {
-		ret = -EALREADY;
-		goto err;
-	}
-	/* we now have a detached poll request. reissue. */
-	ret = 0;
-err:
-	if (ret < 0) {
-		spin_unlock_irq(&ctx->completion_lock);
-		req_set_fail_links(req);
-		io_req_complete(req, ret);
-		return 0;
-	}
-	/* only mask one event flags, keep behavior flags */
-	if (req->poll_update.update_events) {
-		preq->poll.events &= ~0xffff;
-		preq->poll.events |= req->poll_update.events & 0xffff;
-		preq->poll.events |= IO_POLL_UNMASK;
-	}
-	if (req->poll_update.update_user_data)
-		preq->user_data = req->poll_update.new_user_data;
-	spin_unlock_irq(&ctx->completion_lock);
-
-	/* complete update request, we're done with it */
-	io_req_complete(req, ret);
-
-	if (!completing) {
-		ret = io_poll_add(preq, issue_flags);
-		if (ret < 0) {
-			req_set_fail_links(preq);
-			io_req_complete(preq, ret);
-		}
-	}
-	return 0;
-}
-
-=======
->>>>>>> 3b7961a3
 static enum hrtimer_restart io_timeout_fn(struct hrtimer *timer)
 {
 	struct io_timeout_data *data = container_of(timer,
@@ -6438,11 +6354,7 @@
 	 * We don't expect the list to be empty, that will only happen if we
 	 * race with the completion of the linked work.
 	 */
-<<<<<<< HEAD
-	if (prev && req_ref_inc_not_zero(prev))
-=======
 	if (prev) {
->>>>>>> 3b7961a3
 		io_remove_next_linked(prev);
 		if (!req_ref_inc_not_zero(prev))
 			prev = NULL;
@@ -6456,7 +6368,6 @@
 	} else {
 		io_req_complete_post(req, -ETIME, 0);
 	}
-	io_put_req_deferred(req, 1);
 	return HRTIMER_NORESTART;
 }
 
@@ -8222,19 +8133,11 @@
 	io_buffer_unmap(ctx, &prsrc->buf);
 	prsrc->buf = NULL;
 }
-<<<<<<< HEAD
 
 static void __io_sqe_buffers_unregister(struct io_ring_ctx *ctx)
 {
 	unsigned int i;
 
-=======
-
-static void __io_sqe_buffers_unregister(struct io_ring_ctx *ctx)
-{
-	unsigned int i;
-
->>>>>>> 3b7961a3
 	for (i = 0; i < ctx->nr_user_bufs; i++)
 		io_buffer_unmap(ctx, &ctx->user_bufs[i]);
 	kfree(ctx->user_bufs);
@@ -8488,11 +8391,7 @@
 
 	if (ctx->user_bufs)
 		return -EBUSY;
-<<<<<<< HEAD
-	if (!nr_args || nr_args > UIO_MAXIOV)
-=======
 	if (!nr_args || nr_args > IORING_MAX_REG_BUFFERS)
->>>>>>> 3b7961a3
 		return -EINVAL;
 	ret = io_rsrc_node_switch_start(ctx);
 	if (ret)
